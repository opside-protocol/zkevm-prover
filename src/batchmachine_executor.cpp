
#include <iostream>
#include <iomanip>
#include <fstream>
#include "batchmachine_executor.hpp"
#include "poseidon_opt/poseidon_opt.hpp"
#include "scalar.hpp"
#include "compare_fe.hpp"
#include "utils.hpp"
#include "config.hpp"
#include "merkle_group.hpp"
#include "merkle_group_multipol.hpp"
#include "ffiasm/fft.hpp"

void BatchMachineExecutor::execute(Mem &mem, json &proof)
{
    TimerStart(BME_PROGRAM_EXECUTION);

    Poseidon_opt poseidon;
    Merkle M(MERKLE_ARITY);
    string executionHash = "";

#ifdef LOG_TIME
    uint64_t op_field_set_time = 0, op_field_set_times = 0;
    uint64_t op_field_add_time = 0, op_field_add_times = 0;
    uint64_t op_field_sub_time = 0, op_field_sub_times = 0;
    uint64_t op_field_neg_time = 0, op_field_neg_times = 0;
    uint64_t op_field_mul_time = 0, op_field_mul_times = 0;
    uint64_t op_pol_add_time = 0, op_pol_add_times = 0;
    uint64_t op_pol_sub_time = 0, op_pol_sub_times = 0;
    uint64_t op_pol_neg_time = 0, op_pol_neg_times = 0;
    uint64_t op_pol_mul_time = 0, op_pol_mul_times = 0;
    uint64_t op_pol_addc_time = 0, op_pol_addc_times = 0;
    uint64_t op_pol_mulc_time = 0, op_pol_mulc_times = 0;
    uint64_t op_pol_grandProduct_time = 0, op_pol_grandProduct_times = 0;
    uint64_t op_pol_batchInverse_time = 0, op_pol_batchInverse_times = 0;
    uint64_t op_pol_rotate_time = 0, op_pol_rotate_times = 0;
    uint64_t op_pol_extend_time = 0, op_pol_extend_times = 0;
    uint64_t op_pol_getEvaluation_time = 0, op_pol_getEvaluation_times = 0;
    uint64_t op_treeGroupMultipol_extractPol_time = 0, op_treeGroupMultipol_extractPol_times = 0;
    uint64_t op_treeGroupMultipol_merkelize_time = 0, op_treeGroupMultipol_merkelize_times = 0;
    uint64_t op_treeGroupMultipol_root_time = 0, op_treeGroupMultipol_root_times = 0;
    uint64_t op_treeGroupMultipol_getGroupProof_time = 0, op_treeGroupMultipol_getGroupProof_times = 0;
    uint64_t op_treeGroup_merkelize_time = 0, op_treeGroup_merkelize_times = 0;
    uint64_t op_treeGroup_root_time = 0, op_treeGroup_root_times = 0;
    uint64_t op_treeGroup_getElementProof_time = 0, op_treeGroup_getElementProof_times = 0;
    uint64_t op_treeGroup_getGroupProof_time = 0, op_treeGroup_getGroupProof_times = 0;
    uint64_t op_idxArrayFromFields_time = 0, op_idxArrayFromFields_times = 0;
    uint64_t op_idxArray_get_time = 0, op_idxArray_get_times = 0;
    uint64_t op_idx_addMod_time = 0, op_idx_addMod_times = 0;
    uint64_t op_calculateH1H2_time = 0, op_calculateH1H2_times = 0;
    uint64_t op_friReduce_time = 0, op_friReduce_times = 0;
    uint64_t op_hash_time = 0, op_hash_times = 0;
    uint64_t op_log_time = 0, op_log_times = 0;
#endif

    for (uint64_t i = 0; i < script.program.size(); i++)
    {
        Program program = script.program[i];
        if (i % 100 == 0 || i == script.program.size() - 1)
        {
            cout << "Program line: " << i << " operation: " << op2string(program.op) << " result: " << program.result << endl;
        }

        switch (program.op)
        {
        case op_field_set:
        {
#ifdef LOG_TIME
            struct timeval t;
            gettimeofday(&t, NULL);
#endif
            zkassert(mem[program.result].type == rt_field);

            mem[program.result].fe = program.value;
#ifdef LOG_BME
            printReference(fr, mem[program.result]);
#endif
<<<<<<< HEAD
#ifdef LOG_BME_HASH
            executionHash = calculateExecutionHash(fr, mem[program.result], executionHash);
            printf("executionHash: %s line: %ld operation: %s result: %ld\n", executionHash.c_str(), i, op2string(program.op).c_str(), program.result);
=======
#ifdef LOG_TIME
            op_field_set_time += TimeDiff(t);
            op_field_set_times++;
>>>>>>> 4c5b7732
#endif
            break;
        }
        case op_field_add:
        {
#ifdef LOG_TIME
            struct timeval t;
            gettimeofday(&t, NULL);
#endif
            zkassert(mem[program.result].type == rt_field);
            zkassert(program.values.size() == 2);
            zkassert(mem[program.values[0]].type == rt_field);
            zkassert(mem[program.values[1]].type == rt_field);

            fr.add(mem[program.result].fe, mem[program.values[0]].fe, mem[program.values[1]].fe);

#ifdef LOG_BME
            printReference(fr, mem[program.result]);
#endif
<<<<<<< HEAD
#ifdef LOG_BME_HASH
            executionHash = calculateExecutionHash(fr, mem[program.result], executionHash);
            printf("executionHash: %s line: %ld operation: %s result: %ld\n", executionHash.c_str(), i, op2string(program.op).c_str(), program.result);
=======
#ifdef LOG_TIME
            op_field_add_time += TimeDiff(t);
            op_field_add_times++;
>>>>>>> 4c5b7732
#endif
            break;
        }
        case op_field_sub:
        {
#ifdef LOG_TIME
            struct timeval t;
            gettimeofday(&t, NULL);
#endif
            zkassert(mem[program.result].type == rt_field);
            zkassert(program.values.size() == 2);
            zkassert(mem[program.values[0]].type == rt_field);
            zkassert(mem[program.values[1]].type == rt_field);

            fr.sub(mem[program.result].fe, mem[program.values[0]].fe, mem[program.values[1]].fe);

#ifdef LOG_BME
            printReference(fr, mem[program.result]);
#endif
<<<<<<< HEAD
#ifdef LOG_BME_HASH
            executionHash = calculateExecutionHash(fr, mem[program.result], executionHash);
            printf("executionHash: %s line: %ld operation: %s result: %ld\n", executionHash.c_str(), i, op2string(program.op).c_str(), program.result);
#endif

=======
#ifdef LOG_TIME
            op_field_sub_time += TimeDiff(t);
            op_field_sub_times++;
#endif
>>>>>>> 4c5b7732
            break;
        }
        case op_field_neg:
        {
#ifdef LOG_TIME
            struct timeval t;
            gettimeofday(&t, NULL);
#endif
            zkassert(mem[program.result].type == rt_field);
            zkassert(program.values.size() == 1);
            zkassert(mem[program.values[0]].type == rt_field);

            fr.neg(mem[program.result].fe, mem[program.values[0]].fe);

#ifdef LOG_BME
            printReference(fr, mem[program.result]);
#endif
<<<<<<< HEAD
#ifdef LOG_BME_HASH
            executionHash = calculateExecutionHash(fr, mem[program.result], executionHash);
            printf("executionHash: %s line: %ld operation: %s result: %ld\n", executionHash.c_str(), i, op2string(program.op).c_str(), program.result);
=======
#ifdef LOG_TIME
            op_field_neg_time += TimeDiff(t);
            op_field_neg_times++;
>>>>>>> 4c5b7732
#endif
            break;
        }
        case op_field_mul:
        {
#ifdef LOG_TIME
            struct timeval t;
            gettimeofday(&t, NULL);
#endif
            zkassert(mem[program.result].type == rt_field);
            zkassert(program.values.size() == 2);
            zkassert(mem[program.values[0]].type == rt_field);
            zkassert(mem[program.values[1]].type == rt_field);

            fr.mul(mem[program.result].fe, mem[program.values[0]].fe, mem[program.values[1]].fe);

#ifdef LOG_BME
            printReference(fr, mem[program.result]);
#endif
<<<<<<< HEAD
#ifdef LOG_BME_HASH
            executionHash = calculateExecutionHash(fr, mem[program.result], executionHash);
            printf("executionHash: %s line: %ld operation: %s result: %ld\n", executionHash.c_str(), i, op2string(program.op).c_str(), program.result);
=======
#ifdef LOG_TIME
            op_field_mul_time += TimeDiff(t);
            op_field_mul_times++;
>>>>>>> 4c5b7732
#endif
            break;
        }
        case op_pol_add:
        {
#ifdef LOG_TIME
            struct timeval t;
            gettimeofday(&t, NULL);
#endif
            zkassert(mem[program.result].type == rt_pol);
            zkassert(program.values.size() == 2);
            zkassert(mem[program.values[0]].type == rt_pol);
            zkassert(mem[program.values[1]].type == rt_pol);
            zkassert(mem[program.result].N == mem[program.values[0]].N);
            zkassert(mem[program.result].N == mem[program.values[1]].N);

            for (uint64_t j = 0; j < program.N; j++)
            {
                fr.add(mem[program.result].pPol[j], mem[program.values[0]].pPol[j], mem[program.values[1]].pPol[j]);
            }

#ifdef LOG_BME

            printReference(fr, mem[program.result]);
#endif
<<<<<<< HEAD
#ifdef LOG_BME_HASH
            executionHash = calculateExecutionHash(fr, mem[program.result], executionHash);
            printf("executionHash: %s line: %ld operation: %s result: %ld\n", executionHash.c_str(), i, op2string(program.op).c_str(), program.result);
#endif

=======
#ifdef LOG_TIME
            op_pol_add_time += TimeDiff(t);
            op_pol_add_times++;
#endif
>>>>>>> 4c5b7732
            break;
        }
        case op_pol_sub:
        {
#ifdef LOG_TIME
            struct timeval t;
            gettimeofday(&t, NULL);
#endif
            zkassert(mem[program.result].type == rt_pol);
            zkassert(program.values.size() == 2);
            zkassert(mem[program.values[0]].type == rt_pol);
            zkassert(mem[program.values[1]].type == rt_pol);
            zkassert(mem[program.result].N == mem[program.values[0]].N);
            zkassert(mem[program.result].N == mem[program.values[1]].N);

            for (uint64_t j = 0; j < program.N; j++)
            {
                fr.sub(mem[program.result].pPol[j], mem[program.values[0]].pPol[j], mem[program.values[1]].pPol[j]);
            }

#ifdef LOG_BME
            printReference(fr, mem[program.result]);
#endif
<<<<<<< HEAD
#ifdef LOG_BME_HASH
            executionHash = calculateExecutionHash(fr, mem[program.result], executionHash);
            printf("executionHash: %s line: %ld operation: %s result: %ld\n", executionHash.c_str(), i, op2string(program.op).c_str(), program.result);
=======
#ifdef LOG_TIME
            op_pol_sub_time += TimeDiff(t);
            op_pol_sub_times++;
>>>>>>> 4c5b7732
#endif
            break;
        }
        case op_pol_neg:
        {
#ifdef LOG_TIME
            struct timeval t;
            gettimeofday(&t, NULL);
#endif
            zkassert(mem[program.result].type == rt_pol);
            zkassert(program.values.size() == 1);
            zkassert(mem[program.values[0]].type == rt_pol);
            zkassert(mem[program.result].N == mem[program.values[0]].N);

            for (uint64_t j = 0; j < program.N; j++)
            {
                fr.neg(mem[program.result].pPol[j], mem[program.values[0]].pPol[j]);
            }

#ifdef LOG_BME
            printReference(fr, mem[program.result]);
#endif
<<<<<<< HEAD
#ifdef LOG_BME_HASH
            executionHash = calculateExecutionHash(fr, mem[program.result], executionHash);
            printf("executionHash: %s line: %ld operation: %s result: %ld\n", executionHash.c_str(), i, op2string(program.op).c_str(), program.result);
=======
#ifdef LOG_TIME
            op_pol_neg_time += TimeDiff(t);
            op_pol_neg_times++;
>>>>>>> 4c5b7732
#endif
            break;
        }
        case op_pol_mul:
        {
#ifdef LOG_TIME
            struct timeval t;
            gettimeofday(&t, NULL);
#endif
            zkassert(mem[program.result].type == rt_pol);
            zkassert(program.values.size() == 2);
            zkassert(mem[program.values[0]].type == rt_pol);
            zkassert(mem[program.values[1]].type == rt_pol);
            zkassert(mem[program.result].N == mem[program.values[0]].N);
            zkassert(mem[program.result].N == mem[program.values[1]].N);

            for (uint64_t j = 0; j < program.N; j++)
            {
                fr.mul(mem[program.result].pPol[j], mem[program.values[0]].pPol[j], mem[program.values[1]].pPol[j]);
            }
#ifdef LOG_BME
            printReference(fr, mem[program.result]);
#endif
<<<<<<< HEAD
#ifdef LOG_BME_HASH
            executionHash = calculateExecutionHash(fr, mem[program.result], executionHash);
            printf("executionHash: %s line: %ld operation: %s result: %ld\n", executionHash.c_str(), i, op2string(program.op).c_str(), program.result);
=======
#ifdef LOG_TIME
            op_pol_mul_time += TimeDiff(t);
            op_pol_mul_times++;
>>>>>>> 4c5b7732
#endif
            break;
        }
        case op_pol_addc:
        {
#ifdef LOG_TIME
            struct timeval t;
            gettimeofday(&t, NULL);
#endif
            zkassert(mem[program.result].type == rt_pol);
            zkassert(program.values.size() == 1);
            zkassert(mem[program.values[0]].type == rt_pol);
            zkassert(mem[program.result].N == mem[program.values[0]].N);

            for (uint64_t j = 0; j < program.N; j++)
            {
                fr.add(mem[program.result].pPol[j], mem[program.values[0]].pPol[j], mem[program.constant].fe);
            }

#ifdef LOG_BME
            printReference(fr, mem[program.result]);
#endif
<<<<<<< HEAD
#ifdef LOG_BME_HASH
            executionHash = calculateExecutionHash(fr, mem[program.result], executionHash);
            printf("executionHash: %s line: %ld operation: %s result: %ld\n", executionHash.c_str(), i, op2string(program.op).c_str(), program.result);
#endif

=======
#ifdef LOG_TIME
            op_pol_addc_time += TimeDiff(t);
            op_pol_addc_times++;
#endif
>>>>>>> 4c5b7732
            break;
        }
        case op_pol_mulc:
        {
#ifdef LOG_TIME
            struct timeval t;
            gettimeofday(&t, NULL);
#endif
            zkassert(mem[program.result].type == rt_pol);
            zkassert(program.values.size() == 1);
            zkassert(mem[program.values[0]].type == rt_pol);
            zkassert(mem[program.result].N == mem[program.values[0]].N);

            for (uint64_t j = 0; j < program.N; j++)
            {
                fr.mul(mem[program.result].pPol[j], mem[program.values[0]].pPol[j], mem[program.constant].fe);
            }

#ifdef LOG_BME
            printReference(fr, mem[program.result]);
#endif
<<<<<<< HEAD
#ifdef LOG_BME_HASH
            executionHash = calculateExecutionHash(fr, mem[program.result], executionHash);
            printf("executionHash: %s line: %ld operation: %s result: %ld\n", executionHash.c_str(), i, op2string(program.op).c_str(), program.result);
=======
#ifdef LOG_TIME
            op_pol_mulc_time += TimeDiff(t);
            op_pol_mulc_times++;
>>>>>>> 4c5b7732
#endif
            break;
        }
        case op_pol_grandProduct:
        {
#ifdef LOG_TIME
            struct timeval t;
            gettimeofday(&t, NULL);
#endif
            zkassert(mem[program.result].type == rt_pol);
            zkassert(program.values.size() == 1);
            zkassert(mem[program.values[0]].type == rt_pol);
            zkassert(mem[program.result].N == mem[program.values[0]].N);

            RawFr::Element pol_aux[program.N];
            pol_aux[0] = fr.one();

            for (uint64_t j = 1; j < program.N; j++)
            {
                fr.mul(pol_aux[j], mem[program.values[0]].pPol[j - 1], pol_aux[j - 1]);
            }
            std::memcpy(mem[program.result].pPol, &pol_aux, program.N * sizeof(RawFr::Element));

#ifdef LOG_BME
            printReference(fr, mem[program.result]);
#endif
<<<<<<< HEAD
#ifdef LOG_BME_HASH
            executionHash = calculateExecutionHash(fr, mem[program.result], executionHash);
            printf("executionHash: %s line: %ld operation: %s result: %ld\n", executionHash.c_str(), i, op2string(program.op).c_str(), program.result);
=======
#ifdef LOG_TIME
            op_pol_grandProduct_time += TimeDiff(t);
            op_pol_grandProduct_times++;
>>>>>>> 4c5b7732
#endif
            break;
        }
        case op_pol_batchInverse:
        {
#ifdef LOG_TIME
            struct timeval t;
            gettimeofday(&t, NULL);
#endif
            zkassert(mem[program.result].type == rt_pol);
            zkassert(program.values.size() == 1);
            zkassert(mem[program.values[0]].type == rt_pol);
            zkassert(mem[program.result].N == mem[program.values[0]].N);

            batchInverse(fr, mem[program.values[0]], mem[program.result]);

#ifdef LOG_BME
            printReference(fr, mem[program.result]);
#endif
<<<<<<< HEAD
#ifdef LOG_BME_HASH
            executionHash = calculateExecutionHash(fr, mem[program.result], executionHash);
            printf("executionHash: %s line: %ld operation: %s result: %ld\n", executionHash.c_str(), i, op2string(program.op).c_str(), program.result);
=======
#ifdef LOG_TIME
            op_pol_batchInverse_time += TimeDiff(t);
            op_pol_batchInverse_times++;
>>>>>>> 4c5b7732
#endif
            break;
        }
        case op_pol_rotate:
        {
#ifdef LOG_TIME
            struct timeval t;
            gettimeofday(&t, NULL);
#endif
            zkassert(mem[program.result].type == rt_pol);
            zkassert(program.values.size() == 1);
            zkassert(mem[program.values[0]].type == rt_pol);
            zkassert(mem[program.result].N == mem[program.values[0]].N);

<<<<<<< HEAD
=======

>>>>>>> 4c5b7732
            RawFr::Element pol_aux[program.N];

            for (uint64_t j = 0; j < program.N; j++)
            {
                pol_aux[j] = mem[program.values[0]].pPol[(j + program.shift) % program.N];
            }
            std::memcpy(mem[program.result].pPol, &pol_aux, program.N * sizeof(RawFr::Element));

#ifdef LOG_BME
            printReference(fr, mem[program.result]);
#endif
<<<<<<< HEAD
#ifdef LOG_BME_HASH
            executionHash = calculateExecutionHash(fr, mem[program.result], executionHash);
            printf("executionHash: %s line: %ld operation: %s result: %ld\n", executionHash.c_str(), i, op2string(program.op).c_str(), program.result);
=======
#ifdef LOG_TIME
            op_pol_rotate_time += TimeDiff(t);
            op_pol_rotate_times++;
>>>>>>> 4c5b7732
#endif
            break;
        }
        case op_pol_extend:
        {
#ifdef LOG_TIME
            struct timeval t;
            gettimeofday(&t, NULL);
#endif
            uint32_t extendBits = program.extendBits;
            uint32_t length = 1 << NBITS;
            uint32_t extensionLength = (length << extendBits) - length;
            FFT<RawFr> fft(length);
            FFT<RawFr> fft_extended(length << extendBits);
            for (uint32_t i = 0; i < program.values.size(); i++)
            {

                RawFr::Element aux[length + extensionLength] = {fr.zero()};
                std::memcpy(&aux, mem[program.values[i]].pPol, mem[program.values[i]].memSize);
                std::memcpy(mem[program.result].pPol, &aux, mem[program.result].memSize);

                fft.ifft(mem[program.result].pPol, length);

                RawFr::Element r = fr.one();
                RawFr::Element shift;
                fr.fromUI(shift, 25);
                for (uint j = 0; j < length; j++) // TODO: Pre-compute r and parallelize
                {
                    fr.mul(mem[program.result].pPol[j], mem[program.result].pPol[j], r);
                    fr.mul(r, r, shift);
                }

                fft_extended.fft(mem[program.result].pPol, length + extensionLength);
            }
#ifdef LOG_BME
            printReference(fr, mem[program.result]);
#endif
<<<<<<< HEAD
#ifdef LOG_BME_HASH
            executionHash = calculateExecutionHash(fr, mem[program.result], executionHash);
            printf("executionHash: %s line: %ld operation: %s result: %ld\n", executionHash.c_str(), i, op2string(program.op).c_str(), program.result);
=======
#ifdef LOG_TIME
            op_pol_extend_time += TimeDiff(t);
            op_pol_extend_times++;
>>>>>>> 4c5b7732
#endif
            break;
        }
        case op_pol_getEvaluation:
        {
#ifdef LOG_TIME
            struct timeval t;
            gettimeofday(&t, NULL);
#endif
            zkassert(mem[program.result].type == rt_field);
            zkassert(mem[program.p].type == rt_pol);
            zkassert(program.idx < mem[program.p].N);

            mem[program.result].fe = mem[program.p].pPol[program.idx];

#ifdef LOG_BME
            printReference(fr, mem[program.result]);
#endif
<<<<<<< HEAD
#ifdef LOG_BME_HASH
            executionHash = calculateExecutionHash(fr, mem[program.result], executionHash);
            printf("executionHash: %s line: %ld operation: %s result: %ld\n", executionHash.c_str(), i, op2string(program.op).c_str(), program.result);
=======
#ifdef LOG_TIME
            op_pol_getEvaluation_time += TimeDiff(t);
            op_pol_getEvaluation_times++;
>>>>>>> 4c5b7732
#endif
            break;
        }
        case op_treeGroupMultipol_extractPol:
        {
#ifdef LOG_TIME
            struct timeval t;
            gettimeofday(&t, NULL);
#endif
            MerkleGroupMultiPol MGP(&M, program.nGroups, program.groupSize, program.nPols);
            uint32_t N = program.nGroups * program.groupSize;
#pragma omp parallel for
            for (uint32_t j = 0; j < N; j++)
            {
                mem[program.result].pPol[j] = MGP.getElement(mem[program.tree].pTreeGroupMultipol, program.polIdx, j);
            }
#ifdef LOG_BME
            printReference(fr, mem[program.result]);
#endif
<<<<<<< HEAD
#ifdef LOG_BME_HASH
            executionHash = calculateExecutionHash(fr, mem[program.result], executionHash);
            printf("executionHash: %s line: %ld operation: %s result: %ld\n", executionHash.c_str(), i, op2string(program.op).c_str(), program.result);
=======
#ifdef LOG_TIME
            op_treeGroupMultipol_extractPol_time += TimeDiff(t);
            op_treeGroupMultipol_extractPol_times++;
>>>>>>> 4c5b7732
#endif
            break;
        }
        case op_treeGroupMultipol_merkelize:
        {
#ifdef LOG_TIME
            struct timeval t;
            gettimeofday(&t, NULL);
#endif
            MerkleGroupMultiPol MGP(&M, program.nGroups, program.groupSize, program.nPols);
            vector<vector<RawFr::Element>> pols;
            for (uint32_t j = 0; j < program.nPols; j++)
            {
                std::vector<RawFr::Element> aux((RawFr::Element *)mem[program.pols[j]].pPol, mem[program.pols[j]].pPol + mem[program.pols[j]].N);
                pols.push_back(aux);
            }
            MGP.merkelize((RawFr::Element *)mem[program.result].pTreeGroupMultipol, pols);
#ifdef LOG_BME
            printReference(fr, mem[program.result]);
#endif
<<<<<<< HEAD
#ifdef LOG_BME_HASH
            executionHash = calculateExecutionHash(fr, mem[program.result], executionHash);
            printf("executionHash: %s line: %ld operation: %s result: %ld\n", executionHash.c_str(), i, op2string(program.op).c_str(), program.result);
=======
#ifdef LOG_TIME
            op_treeGroupMultipol_merkelize_time += TimeDiff(t);
            op_treeGroupMultipol_merkelize_times++;
>>>>>>> 4c5b7732
#endif
            break;
        }
        case op_treeGroupMultipol_root:
        {
#ifdef LOG_TIME
            struct timeval t;
            gettimeofday(&t, NULL);
#endif
            MerkleGroupMultiPol MGP(&M, program.nGroups, program.groupSize, program.nPols);

            // It needs the mainTree pointer, not the tree. TODO: change
            mem[program.result].fe = MGP.root(&mem[program.tree].pTreeGroupMultipol[program.nGroups * (MGP.groupProofSize + program.groupSize * MGP.polsProofSize)]);
#ifdef LOG_BME
            printReference(fr, mem[program.result]);
#endif
<<<<<<< HEAD
#ifdef LOG_BME_HASH
            executionHash = calculateExecutionHash(fr, mem[program.result], executionHash);
            printf("executionHash: %s line: %ld operation: %s result: %ld\n", executionHash.c_str(), i, op2string(program.op).c_str(), program.result);
=======
#ifdef LOG_TIME
            op_treeGroupMultipol_root_time += TimeDiff(t);
            op_treeGroupMultipol_root_times++;
>>>>>>> 4c5b7732
#endif
            break;
        }
        case op_treeGroupMultipol_getGroupProof:
        {
#ifdef LOG_TIME
            struct timeval t;
            gettimeofday(&t, NULL);
#endif
            MerkleGroupMultiPol MGP(&M, program.nGroups, program.groupSize, program.nPols);
            MGP.getGroupProof(mem[program.tree].pTreeGroupMultipol, mem[program.idx].integer, mem[program.result].pTreeGroupMultipol_groupProof);
#ifdef LOG_BME

            printReference(fr, mem[program.result]);
#endif
<<<<<<< HEAD
#ifdef LOG_BME_HASH
            executionHash = calculateExecutionHash(fr, mem[program.result], executionHash);
            printf("executionHash: %s line: %ld operation: %s result: %ld\n", executionHash.c_str(), i, op2string(program.op).c_str(), program.result);
=======
#ifdef LOG_TIME
            op_treeGroupMultipol_getGroupProof_time += TimeDiff(t);
            op_treeGroupMultipol_getGroupProof_times++;
>>>>>>> 4c5b7732
#endif
            break;
        }
        case op_treeGroup_merkelize:
        {
#ifdef LOG_TIME
            struct timeval t;
            gettimeofday(&t, NULL);
#endif
            MerkleGroup MG(&M, program.nGroups, program.groupSize);
            MG.merkelize(mem[program.result].pTreeGroup, mem[program.pol].pPol);
#ifdef LOG_BME
            printReference(fr, mem[program.result]);
#endif
<<<<<<< HEAD
#ifdef LOG_BME_HASH
            executionHash = calculateExecutionHash(fr, mem[program.result], executionHash);
            printf("executionHash: %s line: %ld operation: %s result: %ld\n", executionHash.c_str(), i, op2string(program.op).c_str(), program.result);
=======
#ifdef LOG_TIME
            op_treeGroup_merkelize_time += TimeDiff(t);
            op_treeGroup_merkelize_times++;
>>>>>>> 4c5b7732
#endif
            break;
        }
        case op_treeGroup_root:
        {
#ifdef LOG_TIME
            struct timeval t;
            gettimeofday(&t, NULL);
#endif
            MerkleGroup MG(&M, program.nGroups, program.groupSize);
            mem[program.result].fe = MG.root(mem[program.tree].pTreeGroup);
#ifdef LOG_BME
            printReference(fr, mem[program.result]);
#endif
<<<<<<< HEAD
#ifdef LOG_BME_HASH
            executionHash = calculateExecutionHash(fr, mem[program.result], executionHash);
            printf("executionHash: %s line: %ld operation: %s result: %ld\n", executionHash.c_str(), i, op2string(program.op).c_str(), program.result);
=======
#ifdef LOG_TIME
            op_treeGroup_root_time += TimeDiff(t);
            op_treeGroup_root_times++;
>>>>>>> 4c5b7732
#endif
            break;
        }
        case op_treeGroup_getElementProof:
        {
#ifdef LOG_TIME
            struct timeval t;
            gettimeofday(&t, NULL);
#endif
            MerkleGroup MG(&M, program.nGroups, program.groupSize);
            MG.getElementsProof(mem[program.tree].pTreeGroup, mem[program.idx].integer, mem[program.result].pTreeGroup_elementProof);
#ifdef LOG_BME
            printReference(fr, mem[program.result]);
#endif
<<<<<<< HEAD
#ifdef LOG_BME_HASH
            executionHash = calculateExecutionHash(fr, mem[program.result], executionHash);
            printf("executionHash: %s line: %ld operation: %s result: %ld\n", executionHash.c_str(), i, op2string(program.op).c_str(), program.result);
=======
#ifdef LOG_TIME
            op_treeGroup_getElementProof_time += TimeDiff(t);
            op_treeGroup_getElementProof_times++;
>>>>>>> 4c5b7732
#endif
            break;
        }
        case op_treeGroup_getGroupProof:
        {
#ifdef LOG_TIME
            struct timeval t;
            gettimeofday(&t, NULL);
#endif
            MerkleGroup MG(&M, program.nGroups, program.groupSize);
            MG.getGroupProof(mem[program.tree].pTreeGroup, mem[program.idx].integer, mem[program.result].pTreeGroup_groupProof);
#ifdef LOG_BME
            printReference(fr, mem[program.result]);
#endif
<<<<<<< HEAD
#ifdef LOG_BME_HASH
            executionHash = calculateExecutionHash(fr, mem[program.result], executionHash);
            printf("executionHash: %s line: %ld operation: %s result: %ld\n", executionHash.c_str(), i, op2string(program.op).c_str(), program.result);
=======
#ifdef LOG_TIME
            op_treeGroup_getGroupProof_time += TimeDiff(t);
            op_treeGroup_getGroupProof_times++;
>>>>>>> 4c5b7732
#endif
            break;
        }
        case op_idxArrayFromFields:
        {
#ifdef LOG_TIME
            struct timeval t;
            gettimeofday(&t, NULL);
#endif
            zkassert(program.fields.size() > 0);
            zkassert(mem[program.result].type == rt_idxArray);

            vector<vector<uint8_t>> fields;
            for (uint64_t j = 0; j < program.fields.size(); j++)
            {
                zkassert(mem[program.fields[j]].type == rt_field);

                mpz_class s;
                fe2scalar(fr, s, mem[program.fields[j]].fe);
                vector<uint8_t> bits;
                scalar2bits(s, bits);
                for (int k = bits.size(); k < 256; k++)
                {
                    bits.push_back(0);
                }
                fields.push_back(bits);
            }

            uint64_t curField = 0;
            uint64_t curBit = 0;
            for (uint64_t i = 0; i < program.n; i++)
            {
                uint32_t a = 0;
                for (uint64_t j = 0; j < program.nBits; j++)
                {
                    if (fields[curField][curBit])
                        a = a + (1 << j);
                    curBit++;
                    if (curBit == 253)
                    {
                        curBit = 0;
                        curField++;
                    }
                }
                mem[program.result].pIdxArray[i] = a;
            }

#ifdef LOG_BME
            printReference(fr, mem[program.result]);
#endif
<<<<<<< HEAD
#ifdef LOG_BME_HASH
            executionHash = calculateExecutionHash(fr, mem[program.result], executionHash);
            printf("executionHash: %s line: %ld operation: %s result: %ld\n", executionHash.c_str(), i, op2string(program.op).c_str(), program.result);
#endif
=======
            executionHash = printExecutionHash(fr, mem[program.result], executionHash);
            printf("executionHash: %s line: %ld operation: %s result: %ld\n", executionHash.c_str(), i, op2string(program.op).c_str(), program.result);

>>>>>>> 4c5b7732
            break;
        }
        case op_idxArray_get:
        {
#ifdef LOG_TIME
            struct timeval t;
            gettimeofday(&t, NULL);
#endif
            zkassert(mem[program.result].type == rt_int);
            zkassert(mem[program.idxArray].type == rt_idxArray);
            zkassert(program.pos <= mem[program.idxArray].N);

            mem[program.result].integer = mem[program.idxArray].pIdxArray[program.pos];

#ifdef LOG_BME

            printReference(fr, mem[program.result]);
#endif
<<<<<<< HEAD
#ifdef LOG_BME_HASH
            executionHash = calculateExecutionHash(fr, mem[program.result], executionHash);
            printf("executionHash: %s line: %ld operation: %s result: %ld\n", executionHash.c_str(), i, op2string(program.op).c_str(), program.result);
=======
#ifdef LOG_TIME
            op_idxArray_get_time += TimeDiff(t);
            op_idxArray_get_times++;
>>>>>>> 4c5b7732
#endif
            break;
        }
        case op_idx_addMod:
        {
#ifdef LOG_TIME
            struct timeval t;
            gettimeofday(&t, NULL);
#endif
            zkassert(mem[program.result].type == rt_int);
            zkassert(mem[program.idx].type == rt_int);

            mem[program.result].integer = (uint32_t)((uint64_t(mem[program.idx].integer) + program.add) % program.mod);

#ifdef LOG_BME
            printReference(fr, mem[program.result]);
#endif
<<<<<<< HEAD
#ifdef LOG_BME_HASH
            executionHash = calculateExecutionHash(fr, mem[program.result], executionHash);
            printf("executionHash: %s line: %ld operation: %s result: %ld\n", executionHash.c_str(), i, op2string(program.op).c_str(), program.result);
=======
#ifdef LOG_TIME
            op_idx_addMod_time += TimeDiff(t);
            op_idx_addMod_times++;
>>>>>>> 4c5b7732
#endif
            break;
        }
        case op_calculateH1H2:
        {
#ifdef LOG_TIME
            struct timeval t;
            gettimeofday(&t, NULL);
#endif
            calculateH1H2(mem[program.f], mem[program.t], mem[program.resultH1], mem[program.resultH2]);
#ifdef LOG_BME

            printReference(fr, mem[program.resultH1]);
            printReference(fr, mem[program.resultH2]);
#endif
<<<<<<< HEAD
#ifdef LOG_BME_HASH
            executionHash = calculateExecutionHash(fr, mem[program.resultH1], executionHash);
            executionHash = calculateExecutionHash(fr, mem[program.resultH2], executionHash);
            printf("executionHash: %s line: %ld operation: %s result: %ld\n", executionHash.c_str(), i, op2string(program.op).c_str(), program.result);
=======
#ifdef LOG_TIME
            op_calculateH1H2_time += TimeDiff(t);
            op_calculateH1H2_times++;
>>>>>>> 4c5b7732
#endif
            break;
        }
        case op_friReduce:
        {
#ifdef LOG_TIME
            struct timeval t;
            gettimeofday(&t, NULL);
#endif
            RawFr::Element acc;
            fr.fromString(acc, program.shiftInv);

            uint32_t nX = 1 << (program.reduceBits);
            uint32_t pol2N = program.N / nX;

            FFT<RawFr> fft(nX);
            for (uint32_t g = 0; g < pol2N; g++)
            {
                RawFr::Element ppar[nX];
                for (uint32_t i = 0; i < nX; i++)
                {
                    ppar[i] = mem[program.pol].pPol[(i * pol2N) + g];
                }

                fft.ifft(ppar, nX);
                polMulAxi(ppar, nX, fr.one(), acc);
                evalPol(ppar, nX, mem[program.specialX].fe, mem[program.result].pPol[g]);
                fr.mul(acc, acc, program.w);
            }
#ifdef LOG_BME
            printReference(fr, mem[program.result]);
#endif
<<<<<<< HEAD
#ifdef LOG_BME_HASH
            executionHash = calculateExecutionHash(fr, mem[program.result], executionHash);
            printf("executionHash: %s line: %ld operation: %s result: %ld\n", executionHash.c_str(), i, op2string(program.op).c_str(), program.result);
=======
#ifdef LOG_TIME
            op_friReduce_time += TimeDiff(t);
            op_friReduce_times++;
>>>>>>> 4c5b7732
#endif
            break;
        }
        case op_hash:
        {
#ifdef LOG_TIME
            struct timeval t;
            gettimeofday(&t, NULL);
#endif
            zkassert(program.values.size() > 0)
                zkassert(mem[program.result].type == rt_field);

            vector<RawFr::Element> keyV;
            for (uint64_t j = 0; j < program.values.size(); j++)
            {
                zkassert(mem[program.values[j]].type == rt_field);
                keyV.push_back(mem[program.values[j]].fe);
            }
            poseidon.hash(keyV, &mem[program.result].fe);

#ifdef LOG_BME
            printReference(fr, mem[program.result]);
#endif
<<<<<<< HEAD
#ifdef LOG_BME_HASH
            executionHash = calculateExecutionHash(fr, mem[program.result], executionHash);
            printf("executionHash: %s line: %ld operation: %s result: %ld\n", executionHash.c_str(), i, op2string(program.op).c_str(), program.result);
=======
#ifdef LOG_TIME
            op_hash_time += TimeDiff(t);
            op_hash_times++;
>>>>>>> 4c5b7732
#endif
            break;
        }
        case op_log:
        {
#ifdef LOG_TIME
            struct timeval t;
            gettimeofday(&t, NULL);
#endif
            zkassert(program.msg.size() > 0);
            cout << "BME log: " << program.msg << endl;
            /*      if (typeof(l.refId)!= "undefined") {  TODO: Ask Jordi is we need to support this (no refID occurrences in script)
                    const o = refToObject(F, mem, l.ref);
                    console.log(JSON.stringify(o, null, 1));
                }*/
#ifdef LOG_TIME
            op_log_time += TimeDiff(t);
            op_log_times++;
#endif
            break;
        }
        default:
        {
            cerr << "Error: batchMachineExecutor() found unsupported operation: " << program.op << " at program line: " << i << endl;
            exit(-1);
        }
        }
    }
#ifdef LOG_TIME
    cout << fixed << setprecision(6);
    cout << "TIMER STATISTICS: op_field_set time:                       " << double(op_field_set_time)/1000000 << " s, called " << op_field_set_times << " times, so " << op_field_set_time/zkmax(op_field_set_times,(uint64_t)1) << " us/time" << endl;
    cout << "TIMER STATISTICS: op_field_add time:                       " << double(op_field_add_time)/1000000 << " s, called " << op_field_add_times << " times, so " << op_field_add_time/zkmax(op_field_add_times,(uint64_t)1) << " us/time" << endl;
    cout << "TIMER STATISTICS: op_field_sub time:                       " << double(op_field_sub_time)/1000000 << " s, called " << op_field_sub_times << " times, so " << op_field_sub_time/zkmax(op_field_sub_times,(uint64_t)1) << " us/time" << endl;
    cout << "TIMER STATISTICS: op_field_neg time:                       " << double(op_field_neg_time)/1000000 << " s, called " << op_field_neg_times << " times, so " << op_field_neg_time/zkmax(op_field_neg_times,(uint64_t)1) << " us/time" << endl;
    cout << "TIMER STATISTICS: op_field_mul time:                       " << double(op_field_mul_time)/1000000 << " s, called " << op_field_mul_times << " times, so " << op_field_mul_time/zkmax(op_field_mul_times,(uint64_t)1) << " us/time" << endl;
    cout << "TIMER STATISTICS: op_pol_add time:                         " << double(op_pol_add_time)/1000000 << " s, called " << op_pol_add_times << " times, so " << op_pol_add_time/zkmax(op_pol_add_times,(uint64_t)1) << " us/time" << endl;
    cout << "TIMER STATISTICS: op_pol_sub time:                         " << double(op_pol_sub_time)/1000000 << " s, called " << op_pol_sub_times << " times, so " << op_pol_sub_time/zkmax(op_pol_sub_times,(uint64_t)1) << " us/time" << endl;
    cout << "TIMER STATISTICS: op_pol_neg time:                         " << double(op_pol_neg_time)/1000000 << " s, called " << op_pol_neg_times << " times, so " << op_pol_neg_time/zkmax(op_pol_neg_times,(uint64_t)1) << " us/time" << endl;
    cout << "TIMER STATISTICS: op_pol_mul time:                         " << double(op_pol_mul_time)/1000000 << " s, called " << op_pol_mul_times << " times, so " << op_pol_mul_time/zkmax(op_pol_mul_times,(uint64_t)1) << " us/time" << endl;
    cout << "TIMER STATISTICS: op_pol_addc time:                        " << double(op_pol_addc_time)/1000000 << " s, called " << op_pol_addc_times << " times, so " << op_pol_addc_time/zkmax(op_pol_addc_times,(uint64_t)1) << " us/time" << endl;
    cout << "TIMER STATISTICS: op_pol_mulc time:                        " << double(op_pol_mulc_time)/1000000 << " s, called " << op_pol_mulc_times << " times, so " << op_pol_mulc_time/zkmax(op_pol_mulc_times,(uint64_t)1) << " us/time" << endl;
    cout << "TIMER STATISTICS: op_pol_grandProduct time:                " << double(op_pol_grandProduct_time)/1000000 << " s, called " << op_pol_grandProduct_times << " times, so " << op_pol_grandProduct_time/zkmax(op_pol_grandProduct_times,(uint64_t)1) << " us/time" << endl;
    cout << "TIMER STATISTICS: op_pol_batchInverse time:                " << double(op_pol_batchInverse_time)/1000000 << " s, called " << op_pol_batchInverse_times << " times, so " << op_pol_batchInverse_time/zkmax(op_pol_batchInverse_times,(uint64_t)1) << " us/time" << endl;
    cout << "TIMER STATISTICS: op_pol_rotate time:                      " << double(op_pol_rotate_time)/1000000 << " s, called " << op_pol_rotate_times << " times, so " << op_pol_rotate_time/zkmax(op_pol_rotate_times,(uint64_t)1) << " us/time" << endl;
    cout << "TIMER STATISTICS: op_pol_extend time:                      " << double(op_pol_extend_time)/1000000 << " s, called " << op_pol_extend_times << " times, so " << op_pol_extend_time/zkmax(op_pol_extend_times,(uint64_t)1) << " us/time" << endl;
    cout << "TIMER STATISTICS: op_pol_getEvaluation time:               " << double(op_pol_getEvaluation_time)/1000000 << " s, called " << op_pol_getEvaluation_times << " times, so " << op_pol_getEvaluation_time/zkmax(op_pol_getEvaluation_times,(uint64_t)1) << " us/time" << endl;
    cout << "TIMER STATISTICS: op_treeGroupMultipol_extractPol time:    " << double(op_treeGroupMultipol_extractPol_time)/1000000 << " s, called " << op_treeGroupMultipol_extractPol_times << " times, so " << op_treeGroupMultipol_extractPol_time/zkmax(op_treeGroupMultipol_extractPol_times,(uint64_t)1) << " us/time" << endl;
    cout << "TIMER STATISTICS: op_treeGroupMultipol_merkelize time:     " << double(op_treeGroupMultipol_merkelize_time)/1000000 << " s, called " << op_treeGroupMultipol_merkelize_times << " times, so " << op_treeGroupMultipol_merkelize_time/zkmax(op_treeGroupMultipol_merkelize_times,(uint64_t)1) << " us/time" << endl;
    cout << "TIMER STATISTICS: op_treeGroupMultipol_root time:          " << double(op_treeGroupMultipol_root_time)/1000000 << " s, called " << op_treeGroupMultipol_root_times << " times, so " << op_treeGroupMultipol_root_time/zkmax(op_treeGroupMultipol_root_times,(uint64_t)1) << " us/time" << endl;
    cout << "TIMER STATISTICS: op_treeGroupMultipol_getGroupProof time: " << double(op_treeGroupMultipol_getGroupProof_time)/1000000 << " s, called " << op_treeGroupMultipol_getGroupProof_times << " times, so " << op_treeGroupMultipol_getGroupProof_time/zkmax(op_treeGroupMultipol_getGroupProof_times,(uint64_t)1) << " us/time" << endl;
    cout << "TIMER STATISTICS: op_treeGroup_merkelize time:             " << double(op_treeGroup_merkelize_time)/1000000 << " s, called " << op_treeGroup_merkelize_times << " times, so " << op_treeGroup_merkelize_time/zkmax(op_treeGroup_merkelize_times,(uint64_t)1) << " us/time" << endl;
    cout << "TIMER STATISTICS: op_treeGroup_root time:                  " << double(op_treeGroup_root_time)/1000000 << " s, called " << op_treeGroup_root_times << " times, so " << op_treeGroup_root_time/zkmax(op_treeGroup_root_times,(uint64_t)1) << " us/time" << endl;
    cout << "TIMER STATISTICS: op_treeGroup_getElementProof time:       " << double(op_treeGroup_getElementProof_time)/1000000 << " s, called " << op_treeGroup_getElementProof_times << " times, so " << op_treeGroup_getElementProof_time/zkmax(op_treeGroup_getElementProof_times,(uint64_t)1) << " us/time" << endl;
    cout << "TIMER STATISTICS: op_treeGroup_getGroupProof time:         " << double(op_treeGroup_getGroupProof_time)/1000000 << " s, called " << op_treeGroup_getGroupProof_times << " times, so " << op_treeGroup_getGroupProof_time/zkmax(op_treeGroup_getGroupProof_times,(uint64_t)1) << " us/time" << endl;
    cout << "TIMER STATISTICS: op_idxArrayFromFields time:              " << double(op_idxArrayFromFields_time)/1000000 << " s, called " << op_idxArrayFromFields_times << " times, so " << op_idxArrayFromFields_time/zkmax(op_idxArrayFromFields_times,(uint64_t)1) << " us/time" << endl;
    cout << "TIMER STATISTICS: op_idxArray_get time:                    " << double(op_idxArray_get_time)/1000000 << " s, called " << op_idxArray_get_times << " times, so " << op_idxArray_get_time/zkmax(op_idxArray_get_times,(uint64_t)1) << " us/time" << endl;
    cout << "TIMER STATISTICS: op_idx_addMod time:                      " << double(op_idx_addMod_time)/1000000 << " s, called " << op_idx_addMod_times << " times, so " << op_idx_addMod_time/zkmax(op_idx_addMod_times,(uint64_t)1) << " us/time" << endl;
    cout << "TIMER STATISTICS: op_calculateH1H2 time:                   " << double(op_calculateH1H2_time)/1000000 << " s, called " << op_calculateH1H2_times << " times, so " << op_calculateH1H2_time/zkmax(op_calculateH1H2_times,(uint64_t)1) << " us/time" << endl;
    cout << "TIMER STATISTICS: op_friReduce time:                       " << double(op_friReduce_time)/1000000 << " s, called " << op_friReduce_times << " times, so " << op_friReduce_time/zkmax(op_friReduce_times,(uint64_t)1) << " us/time" << endl;
    cout << "TIMER STATISTICS: op_hash time:                            " << double(op_hash_time)/1000000 << " s, called " << op_hash_times << " times, so " << op_hash_time/zkmax(op_hash_times,(uint64_t)1) << " us/time" << endl;
    cout << "TIMER STATISTICS: op_log time:                             " << double(op_log_time)/1000000 << " s, called " << op_log_times << " times, so " << op_log_time/zkmax(op_log_times,(uint64_t)1) << " us/time" << endl;
#endif
    TimerStopAndLog(BME_PROGRAM_EXECUTION);

    TimerStart(BME_GENERATE_STARK_JSON);
    proof = dereference(mem, script.output);
    TimerStopAndLog(BME_GENERATE_STARK_JSON);
}

json BatchMachineExecutor::dereference(const Mem &mem, const Output &output)
{
    if (output.isArray())
    {
        json j = json::array();
        for (uint64_t i = 0; i < output.array.size(); i++)
        {
            j[i] = dereference(mem, output.array[i]);
        }
        return j;
    }
    else if (output.isObject())
    {
        json j = json::object();
        for (uint64_t i = 0; i < output.objects.size(); i++)
        {
            j[output.objects[i].name] = dereference(mem, output.objects[i]);
        }
        return j;
    }
    else
    {
        return refToObject(mem, output.ref);
    }
}

json BatchMachineExecutor::refToObject(const Mem &mem, const Reference &ref)
{
    zkassert(mem[ref.id].type == ref.type);

    json j;

    switch (ref.type)
    {
    case rt_int:
    {
        j = mem[ref.id].integer;
        break;
    }
    case rt_field:
    {
        j = fr.toString(mem[ref.id].fe);
        break;
    }
    case rt_pol:
    {
        for (uint64_t i = 0; i < ref.N; i++)
        {
            j.push_back(fr.toString(mem[ref.id].pPol[i]));
        }
        break;
    }
    case rt_treeGroup_groupProof:
    {
        /*
           groupProof = [ value , mp ]
        */
        uint64_t size = mem[ref.id].memSize / sizeof(RawFr::Element);

        json value, mp;
        uint64_t i = 0;
        for (; i < mem[ref.id].sizeValue; i++)
        {
            zkassert(i < size);
            value.push_back(fr.toString(mem[ref.id].pTreeGroup_groupProof[i]));
        }
        j.push_back(value);
        for (; i < mem[ref.id].sizeValue + mem[ref.id].sizeMp; i++)
        {
            zkassert(i < size);
            mp.push_back(fr.toString(mem[ref.id].pTreeGroup_groupProof[i]));
        }
        j.push_back(mp);
        break;
    }
    case rt_treeGroup_elementProof:
    {
        uint64_t size = mem[ref.id].memSize / sizeof(RawFr::Element);
        json mp(json::array()), mpL(json::array()), mpH(json::array());
        /*
           elementProof = [ value ,[ mpL , mpH ]]
        */
        uint64_t i = 0;
        for (; i < mem[ref.id].sizeValue; i++)
        {
            zkassert(i < size);
            j.push_back(fr.toString(mem[ref.id].pTreeGroup_elementProof[i])); // NEW
        }

        for (; i < mem[ref.id].sizeValue + mem[ref.id].sizeMpL;)
        {
            json aux;
            for (uint64_t j = 0; j < 16; j++, i++)
            {
                aux.push_back(fr.toString(mem[ref.id].pTreeGroup_elementProof[i]));
            }
            mpL.push_back(aux);
        }
        mp.push_back(mpL);
        for (; i < mem[ref.id].sizeValue + mem[ref.id].sizeMpL + mem[ref.id].sizeMpH;)
        {
            json aux;
            for (uint64_t j = 0; j < 16; j++, i++)
            {
                aux.push_back(fr.toString(mem[ref.id].pTreeGroup_elementProof[i]));
            }
            mpH.push_back(aux);
        }
        mp.push_back(mpH);
        j.push_back(mp);
        break;
    }
    case rt_treeGroupMultipol_groupProof:
    {
        /*
           groupProof = [ value , mp ]
        */
        uint64_t size = mem[ref.id].memSize / sizeof(RawFr::Element);
        json value, mp;
        uint64_t i = 0;
        for (; i < mem[ref.id].sizeValue; i++)
        {
            zkassert(i < size);
            value.push_back(fr.toString(mem[ref.id].pTreeGroupMultipol_groupProof[i]));
        }
        j.push_back(value);
        for (; i < mem[ref.id].sizeValue + mem[ref.id].sizeMp; i++)
        {
            zkassert(i < size);
            mp.push_back(fr.toString(mem[ref.id].pTreeGroupMultipol_groupProof[i]));
        }
        j.push_back(mp);
        break;
    }
    case rt_treeGroup:
    case rt_treeGroupMultipol:
    case rt_idxArray:
    default:
        cerr << "Error: refToObject cannot return JSON object of ref.type: " << ref.type << endl;
        exit(-1);
    }
    zkassert(!j.is_null());
    return j;
}

void BatchMachineExecutor::calculateH1H2(Reference &f, Reference &t, Reference &h1, Reference &h2)
{
    zkassert(t.type == rt_pol);
    zkassert(f.type == rt_pol);
    zkassert(h1.type == rt_pol);
    zkassert(h2.type == rt_pol);
    zkassert(h1.N == f.N);
    zkassert(h2.N == f.N);

#ifdef LOG_BME
    printReference(fr, t);
#endif

    map<RawFr::Element, uint64_t, CompareFe> idx_t;
    multimap<RawFr::Element, uint64_t, CompareFe> s;
    multimap<RawFr::Element, uint64_t>::iterator it;
    uint64_t i = 0;

    for (uint64_t i = 0; i < (uint32_t)t.N; i++)
    {
        idx_t[t.pPol[i]] = i;
        s.insert(pair<RawFr::Element, uint64_t>(t.pPol[i], i));
    }

    for (uint64_t i = 0; i < f.N; i++)
    {
        if (idx_t.find(f.pPol[i]) == idx_t.end())
        {
            cerr << "Error: calculateH1H2() Number not included: " << fr.toString(f.pPol[i], 16) << endl;
            exit(-1);
        }
        uint64_t idx = idx_t[f.pPol[i]];
        s.insert(pair<RawFr::Element, uint64_t>(f.pPol[i], idx));
    }

    multimap<uint64_t, RawFr::Element> s_sorted;
    multimap<uint64_t, RawFr::Element>::iterator it_sorted;

    for (it = s.begin(); it != s.end(); it++)
    {
        s_sorted.insert(make_pair(it->second, it->first));
    }
    for (it_sorted = s_sorted.begin(); it_sorted != s_sorted.end(); it_sorted++, i++)
    {
        if ((i & 1) == 0)
        {
            h1.pPol[i / 2] = it_sorted->second;
        }
        else
        {
            h2.pPol[i / 2] = it_sorted->second;
        }
    }
}

void BatchMachineExecutor::batchInverse(RawFr &fr, Reference &source, Reference &result)
{
    zkassert(source.type == rt_pol);
    zkassert(result.type == rt_pol);
    zkassert(source.N == result.N);
    zkassert(source.N >= 2);

    uint64_t N = source.N;

    // Calculate the products: [a, ab, abc, ... abc..xyz]
    RawFr::Element *pProduct;
    pProduct = (RawFr::Element *)malloc(N * sizeof(RawFr::Element));
    if (pProduct == NULL)
    {
        cerr << "Error: batchInverse() failed calling malloc of bytes: " << N * sizeof(RawFr::Element) << endl;
        exit(-1);
    }
    pProduct[0] = source.pPol[0]; // a
    for (uint64_t i = 1; i < N; i++)
    {
        fr.mul(pProduct[i], pProduct[i - 1], source.pPol[i]);
    }

    // Calculate the inversions: [1/a, 1/ab, 1/abc, ... 1/abc..xyz]
    RawFr::Element *pInvert;
    pInvert = (RawFr::Element *)malloc(N * sizeof(RawFr::Element));
    if (pInvert == NULL)
    {
        cerr << "Error: batchInverse() failed calling malloc of bytes: " << N * sizeof(RawFr::Element) << endl;
        exit(-1);
    }
    fr.inv(pInvert[N - 1], pProduct[N - 1]);
    for (uint64_t i = N - 1; i > 0; i--)
    {
        fr.mul(pInvert[i - 1], pInvert[i], source.pPol[i]);
    }

    // Generate the output
    result.pPol[0] = pInvert[0];
    for (uint64_t i = 1; i < N; i++)
    {
        fr.mul(result.pPol[i], pInvert[i], pProduct[i - 1]);
    }

    // Free memory
    free(pProduct);
    free(pInvert);
}

void BatchMachineExecutor::batchInverseTest(RawFr &fr)

{
    uint64_t N = 1000000;

    Reference source;
    source.type = rt_pol;
    source.N = N;
    source.memSize = source.N * sizeof(RawFr::Element);
    source.pPol = (RawFr::Element *)malloc(source.memSize);
    zkassert(source.pPol != NULL);

    for (uint64_t i = 0; i < source.N; i++)
        fr.fromUI(source.pPol[i], (i + 1) * 10);

    Reference result;
    result.type = rt_pol;
    result.N = N;
    result.memSize = result.N * sizeof(RawFr::Element);
    result.pPol = (RawFr::Element *)malloc(result.memSize);
    zkassert(result.pPol != NULL);

    Reference inverse;
    inverse.type = rt_pol;
    inverse.N = N;
    inverse.memSize = inverse.N * sizeof(RawFr::Element);
    inverse.pPol = (RawFr::Element *)malloc(inverse.memSize);
    zkassert(inverse.pPol != NULL);

    TimerStart(BATCH_INVERSE_TEST_MANUAL);
    for (uint64_t i = 0; i < source.N; i++)
        fr.inv(inverse.pPol[i], source.pPol[i]);
    TimerStopAndLog(BATCH_INVERSE_TEST_MANUAL);

    TimerStart(BATCH_INVERSE_TEST_BATCH);
    BatchMachineExecutor::batchInverse(fr, source, result);
    TimerStopAndLog(BATCH_INVERSE_TEST_BATCH);

    for (uint64_t i = 0; i < source.N; i++)
        zkassert(fr.eq(inverse.pPol[i], result.pPol[i]));

    free(source.pPol);
    free(result.pPol);
    free(inverse.pPol);
}

void BatchMachineExecutor::evalPol(RawFr::Element *pPol, uint64_t polSize, RawFr::Element &x, RawFr::Element &result)
{
    if (polSize == 0)
    {
        result = fr.zero();
        return;
    }
    result = pPol[polSize - 1];

    for (int64_t i = polSize - 2; i >= 0; i--)
    {
        fr.mul(result, result, x);
        fr.add(result, result, pPol[i]);
    }
}

void BatchMachineExecutor::polMulAxi(RawFr::Element *pPol, uint64_t polSize, RawFr::Element &init, RawFr::Element &acc)

{
    RawFr::Element r = init;
    for (uint64_t i = 0; i < polSize; i++)
    {
        fr.mul(pPol[i], pPol[i], r);
        fr.mul(r, r, acc);
    }
}<|MERGE_RESOLUTION|>--- conflicted
+++ resolved
@@ -76,15 +76,12 @@
 #ifdef LOG_BME
             printReference(fr, mem[program.result]);
 #endif
-<<<<<<< HEAD
-#ifdef LOG_BME_HASH
-            executionHash = calculateExecutionHash(fr, mem[program.result], executionHash);
-            printf("executionHash: %s line: %ld operation: %s result: %ld\n", executionHash.c_str(), i, op2string(program.op).c_str(), program.result);
-=======
+#ifdef LOG_BME_HASH
+            executionHash = calculateExecutionHash(fr, mem[program.result], executionHash);
+            printf("executionHash: %s line: %ld operation: %s result: %ld\n", executionHash.c_str(), i, op2string(program.op).c_str(), program.result);
 #ifdef LOG_TIME
             op_field_set_time += TimeDiff(t);
             op_field_set_times++;
->>>>>>> 4c5b7732
 #endif
             break;
         }
@@ -104,15 +101,12 @@
 #ifdef LOG_BME
             printReference(fr, mem[program.result]);
 #endif
-<<<<<<< HEAD
-#ifdef LOG_BME_HASH
-            executionHash = calculateExecutionHash(fr, mem[program.result], executionHash);
-            printf("executionHash: %s line: %ld operation: %s result: %ld\n", executionHash.c_str(), i, op2string(program.op).c_str(), program.result);
-=======
+#ifdef LOG_BME_HASH
+            executionHash = calculateExecutionHash(fr, mem[program.result], executionHash);
+            printf("executionHash: %s line: %ld operation: %s result: %ld\n", executionHash.c_str(), i, op2string(program.op).c_str(), program.result);
 #ifdef LOG_TIME
             op_field_add_time += TimeDiff(t);
             op_field_add_times++;
->>>>>>> 4c5b7732
 #endif
             break;
         }
@@ -132,18 +126,14 @@
 #ifdef LOG_BME
             printReference(fr, mem[program.result]);
 #endif
-<<<<<<< HEAD
-#ifdef LOG_BME_HASH
-            executionHash = calculateExecutionHash(fr, mem[program.result], executionHash);
-            printf("executionHash: %s line: %ld operation: %s result: %ld\n", executionHash.c_str(), i, op2string(program.op).c_str(), program.result);
-#endif
-
-=======
+#ifdef LOG_BME_HASH
+            executionHash = calculateExecutionHash(fr, mem[program.result], executionHash);
+            printf("executionHash: %s line: %ld operation: %s result: %ld\n", executionHash.c_str(), i, op2string(program.op).c_str(), program.result);
+#endif
 #ifdef LOG_TIME
             op_field_sub_time += TimeDiff(t);
             op_field_sub_times++;
 #endif
->>>>>>> 4c5b7732
             break;
         }
         case op_field_neg:
@@ -161,15 +151,12 @@
 #ifdef LOG_BME
             printReference(fr, mem[program.result]);
 #endif
-<<<<<<< HEAD
-#ifdef LOG_BME_HASH
-            executionHash = calculateExecutionHash(fr, mem[program.result], executionHash);
-            printf("executionHash: %s line: %ld operation: %s result: %ld\n", executionHash.c_str(), i, op2string(program.op).c_str(), program.result);
-=======
+#ifdef LOG_BME_HASH
+            executionHash = calculateExecutionHash(fr, mem[program.result], executionHash);
+            printf("executionHash: %s line: %ld operation: %s result: %ld\n", executionHash.c_str(), i, op2string(program.op).c_str(), program.result);
 #ifdef LOG_TIME
             op_field_neg_time += TimeDiff(t);
             op_field_neg_times++;
->>>>>>> 4c5b7732
 #endif
             break;
         }
@@ -189,15 +176,12 @@
 #ifdef LOG_BME
             printReference(fr, mem[program.result]);
 #endif
-<<<<<<< HEAD
-#ifdef LOG_BME_HASH
-            executionHash = calculateExecutionHash(fr, mem[program.result], executionHash);
-            printf("executionHash: %s line: %ld operation: %s result: %ld\n", executionHash.c_str(), i, op2string(program.op).c_str(), program.result);
-=======
+#ifdef LOG_BME_HASH
+            executionHash = calculateExecutionHash(fr, mem[program.result], executionHash);
+            printf("executionHash: %s line: %ld operation: %s result: %ld\n", executionHash.c_str(), i, op2string(program.op).c_str(), program.result);
 #ifdef LOG_TIME
             op_field_mul_time += TimeDiff(t);
             op_field_mul_times++;
->>>>>>> 4c5b7732
 #endif
             break;
         }
@@ -223,18 +207,14 @@
 
             printReference(fr, mem[program.result]);
 #endif
-<<<<<<< HEAD
-#ifdef LOG_BME_HASH
-            executionHash = calculateExecutionHash(fr, mem[program.result], executionHash);
-            printf("executionHash: %s line: %ld operation: %s result: %ld\n", executionHash.c_str(), i, op2string(program.op).c_str(), program.result);
-#endif
-
-=======
+#ifdef LOG_BME_HASH
+            executionHash = calculateExecutionHash(fr, mem[program.result], executionHash);
+            printf("executionHash: %s line: %ld operation: %s result: %ld\n", executionHash.c_str(), i, op2string(program.op).c_str(), program.result);
+#endif
 #ifdef LOG_TIME
             op_pol_add_time += TimeDiff(t);
             op_pol_add_times++;
 #endif
->>>>>>> 4c5b7732
             break;
         }
         case op_pol_sub:
@@ -258,15 +238,12 @@
 #ifdef LOG_BME
             printReference(fr, mem[program.result]);
 #endif
-<<<<<<< HEAD
-#ifdef LOG_BME_HASH
-            executionHash = calculateExecutionHash(fr, mem[program.result], executionHash);
-            printf("executionHash: %s line: %ld operation: %s result: %ld\n", executionHash.c_str(), i, op2string(program.op).c_str(), program.result);
-=======
+#ifdef LOG_BME_HASH
+            executionHash = calculateExecutionHash(fr, mem[program.result], executionHash);
+            printf("executionHash: %s line: %ld operation: %s result: %ld\n", executionHash.c_str(), i, op2string(program.op).c_str(), program.result);
 #ifdef LOG_TIME
             op_pol_sub_time += TimeDiff(t);
             op_pol_sub_times++;
->>>>>>> 4c5b7732
 #endif
             break;
         }
@@ -289,15 +266,12 @@
 #ifdef LOG_BME
             printReference(fr, mem[program.result]);
 #endif
-<<<<<<< HEAD
-#ifdef LOG_BME_HASH
-            executionHash = calculateExecutionHash(fr, mem[program.result], executionHash);
-            printf("executionHash: %s line: %ld operation: %s result: %ld\n", executionHash.c_str(), i, op2string(program.op).c_str(), program.result);
-=======
+#ifdef LOG_BME_HASH
+            executionHash = calculateExecutionHash(fr, mem[program.result], executionHash);
+            printf("executionHash: %s line: %ld operation: %s result: %ld\n", executionHash.c_str(), i, op2string(program.op).c_str(), program.result);
 #ifdef LOG_TIME
             op_pol_neg_time += TimeDiff(t);
             op_pol_neg_times++;
->>>>>>> 4c5b7732
 #endif
             break;
         }
@@ -321,15 +295,12 @@
 #ifdef LOG_BME
             printReference(fr, mem[program.result]);
 #endif
-<<<<<<< HEAD
-#ifdef LOG_BME_HASH
-            executionHash = calculateExecutionHash(fr, mem[program.result], executionHash);
-            printf("executionHash: %s line: %ld operation: %s result: %ld\n", executionHash.c_str(), i, op2string(program.op).c_str(), program.result);
-=======
+#ifdef LOG_BME_HASH
+            executionHash = calculateExecutionHash(fr, mem[program.result], executionHash);
+            printf("executionHash: %s line: %ld operation: %s result: %ld\n", executionHash.c_str(), i, op2string(program.op).c_str(), program.result);
 #ifdef LOG_TIME
             op_pol_mul_time += TimeDiff(t);
             op_pol_mul_times++;
->>>>>>> 4c5b7732
 #endif
             break;
         }
@@ -352,18 +323,14 @@
 #ifdef LOG_BME
             printReference(fr, mem[program.result]);
 #endif
-<<<<<<< HEAD
-#ifdef LOG_BME_HASH
-            executionHash = calculateExecutionHash(fr, mem[program.result], executionHash);
-            printf("executionHash: %s line: %ld operation: %s result: %ld\n", executionHash.c_str(), i, op2string(program.op).c_str(), program.result);
-#endif
-
-=======
+#ifdef LOG_BME_HASH
+            executionHash = calculateExecutionHash(fr, mem[program.result], executionHash);
+            printf("executionHash: %s line: %ld operation: %s result: %ld\n", executionHash.c_str(), i, op2string(program.op).c_str(), program.result);
+#endif
 #ifdef LOG_TIME
             op_pol_addc_time += TimeDiff(t);
             op_pol_addc_times++;
 #endif
->>>>>>> 4c5b7732
             break;
         }
         case op_pol_mulc:
@@ -385,15 +352,12 @@
 #ifdef LOG_BME
             printReference(fr, mem[program.result]);
 #endif
-<<<<<<< HEAD
-#ifdef LOG_BME_HASH
-            executionHash = calculateExecutionHash(fr, mem[program.result], executionHash);
-            printf("executionHash: %s line: %ld operation: %s result: %ld\n", executionHash.c_str(), i, op2string(program.op).c_str(), program.result);
-=======
+#ifdef LOG_BME_HASH
+            executionHash = calculateExecutionHash(fr, mem[program.result], executionHash);
+            printf("executionHash: %s line: %ld operation: %s result: %ld\n", executionHash.c_str(), i, op2string(program.op).c_str(), program.result);
 #ifdef LOG_TIME
             op_pol_mulc_time += TimeDiff(t);
             op_pol_mulc_times++;
->>>>>>> 4c5b7732
 #endif
             break;
         }
@@ -420,15 +384,12 @@
 #ifdef LOG_BME
             printReference(fr, mem[program.result]);
 #endif
-<<<<<<< HEAD
-#ifdef LOG_BME_HASH
-            executionHash = calculateExecutionHash(fr, mem[program.result], executionHash);
-            printf("executionHash: %s line: %ld operation: %s result: %ld\n", executionHash.c_str(), i, op2string(program.op).c_str(), program.result);
-=======
+#ifdef LOG_BME_HASH
+            executionHash = calculateExecutionHash(fr, mem[program.result], executionHash);
+            printf("executionHash: %s line: %ld operation: %s result: %ld\n", executionHash.c_str(), i, op2string(program.op).c_str(), program.result);
 #ifdef LOG_TIME
             op_pol_grandProduct_time += TimeDiff(t);
             op_pol_grandProduct_times++;
->>>>>>> 4c5b7732
 #endif
             break;
         }
@@ -448,15 +409,12 @@
 #ifdef LOG_BME
             printReference(fr, mem[program.result]);
 #endif
-<<<<<<< HEAD
-#ifdef LOG_BME_HASH
-            executionHash = calculateExecutionHash(fr, mem[program.result], executionHash);
-            printf("executionHash: %s line: %ld operation: %s result: %ld\n", executionHash.c_str(), i, op2string(program.op).c_str(), program.result);
-=======
+#ifdef LOG_BME_HASH
+            executionHash = calculateExecutionHash(fr, mem[program.result], executionHash);
+            printf("executionHash: %s line: %ld operation: %s result: %ld\n", executionHash.c_str(), i, op2string(program.op).c_str(), program.result);
 #ifdef LOG_TIME
             op_pol_batchInverse_time += TimeDiff(t);
             op_pol_batchInverse_times++;
->>>>>>> 4c5b7732
 #endif
             break;
         }
@@ -471,10 +429,6 @@
             zkassert(mem[program.values[0]].type == rt_pol);
             zkassert(mem[program.result].N == mem[program.values[0]].N);
 
-<<<<<<< HEAD
-=======
-
->>>>>>> 4c5b7732
             RawFr::Element pol_aux[program.N];
 
             for (uint64_t j = 0; j < program.N; j++)
@@ -486,15 +440,12 @@
 #ifdef LOG_BME
             printReference(fr, mem[program.result]);
 #endif
-<<<<<<< HEAD
-#ifdef LOG_BME_HASH
-            executionHash = calculateExecutionHash(fr, mem[program.result], executionHash);
-            printf("executionHash: %s line: %ld operation: %s result: %ld\n", executionHash.c_str(), i, op2string(program.op).c_str(), program.result);
-=======
+#ifdef LOG_BME_HASH
+            executionHash = calculateExecutionHash(fr, mem[program.result], executionHash);
+            printf("executionHash: %s line: %ld operation: %s result: %ld\n", executionHash.c_str(), i, op2string(program.op).c_str(), program.result);
 #ifdef LOG_TIME
             op_pol_rotate_time += TimeDiff(t);
             op_pol_rotate_times++;
->>>>>>> 4c5b7732
 #endif
             break;
         }
@@ -532,15 +483,12 @@
 #ifdef LOG_BME
             printReference(fr, mem[program.result]);
 #endif
-<<<<<<< HEAD
-#ifdef LOG_BME_HASH
-            executionHash = calculateExecutionHash(fr, mem[program.result], executionHash);
-            printf("executionHash: %s line: %ld operation: %s result: %ld\n", executionHash.c_str(), i, op2string(program.op).c_str(), program.result);
-=======
+#ifdef LOG_BME_HASH
+            executionHash = calculateExecutionHash(fr, mem[program.result], executionHash);
+            printf("executionHash: %s line: %ld operation: %s result: %ld\n", executionHash.c_str(), i, op2string(program.op).c_str(), program.result);
 #ifdef LOG_TIME
             op_pol_extend_time += TimeDiff(t);
             op_pol_extend_times++;
->>>>>>> 4c5b7732
 #endif
             break;
         }
@@ -559,15 +507,12 @@
 #ifdef LOG_BME
             printReference(fr, mem[program.result]);
 #endif
-<<<<<<< HEAD
-#ifdef LOG_BME_HASH
-            executionHash = calculateExecutionHash(fr, mem[program.result], executionHash);
-            printf("executionHash: %s line: %ld operation: %s result: %ld\n", executionHash.c_str(), i, op2string(program.op).c_str(), program.result);
-=======
+#ifdef LOG_BME_HASH
+            executionHash = calculateExecutionHash(fr, mem[program.result], executionHash);
+            printf("executionHash: %s line: %ld operation: %s result: %ld\n", executionHash.c_str(), i, op2string(program.op).c_str(), program.result);
 #ifdef LOG_TIME
             op_pol_getEvaluation_time += TimeDiff(t);
             op_pol_getEvaluation_times++;
->>>>>>> 4c5b7732
 #endif
             break;
         }
@@ -587,15 +532,12 @@
 #ifdef LOG_BME
             printReference(fr, mem[program.result]);
 #endif
-<<<<<<< HEAD
-#ifdef LOG_BME_HASH
-            executionHash = calculateExecutionHash(fr, mem[program.result], executionHash);
-            printf("executionHash: %s line: %ld operation: %s result: %ld\n", executionHash.c_str(), i, op2string(program.op).c_str(), program.result);
-=======
+#ifdef LOG_BME_HASH
+            executionHash = calculateExecutionHash(fr, mem[program.result], executionHash);
+            printf("executionHash: %s line: %ld operation: %s result: %ld\n", executionHash.c_str(), i, op2string(program.op).c_str(), program.result);
 #ifdef LOG_TIME
             op_treeGroupMultipol_extractPol_time += TimeDiff(t);
             op_treeGroupMultipol_extractPol_times++;
->>>>>>> 4c5b7732
 #endif
             break;
         }
@@ -616,15 +558,12 @@
 #ifdef LOG_BME
             printReference(fr, mem[program.result]);
 #endif
-<<<<<<< HEAD
-#ifdef LOG_BME_HASH
-            executionHash = calculateExecutionHash(fr, mem[program.result], executionHash);
-            printf("executionHash: %s line: %ld operation: %s result: %ld\n", executionHash.c_str(), i, op2string(program.op).c_str(), program.result);
-=======
+#ifdef LOG_BME_HASH
+            executionHash = calculateExecutionHash(fr, mem[program.result], executionHash);
+            printf("executionHash: %s line: %ld operation: %s result: %ld\n", executionHash.c_str(), i, op2string(program.op).c_str(), program.result);
 #ifdef LOG_TIME
             op_treeGroupMultipol_merkelize_time += TimeDiff(t);
             op_treeGroupMultipol_merkelize_times++;
->>>>>>> 4c5b7732
 #endif
             break;
         }
@@ -641,15 +580,12 @@
 #ifdef LOG_BME
             printReference(fr, mem[program.result]);
 #endif
-<<<<<<< HEAD
-#ifdef LOG_BME_HASH
-            executionHash = calculateExecutionHash(fr, mem[program.result], executionHash);
-            printf("executionHash: %s line: %ld operation: %s result: %ld\n", executionHash.c_str(), i, op2string(program.op).c_str(), program.result);
-=======
+#ifdef LOG_BME_HASH
+            executionHash = calculateExecutionHash(fr, mem[program.result], executionHash);
+            printf("executionHash: %s line: %ld operation: %s result: %ld\n", executionHash.c_str(), i, op2string(program.op).c_str(), program.result);
 #ifdef LOG_TIME
             op_treeGroupMultipol_root_time += TimeDiff(t);
             op_treeGroupMultipol_root_times++;
->>>>>>> 4c5b7732
 #endif
             break;
         }
@@ -665,15 +601,12 @@
 
             printReference(fr, mem[program.result]);
 #endif
-<<<<<<< HEAD
-#ifdef LOG_BME_HASH
-            executionHash = calculateExecutionHash(fr, mem[program.result], executionHash);
-            printf("executionHash: %s line: %ld operation: %s result: %ld\n", executionHash.c_str(), i, op2string(program.op).c_str(), program.result);
-=======
+#ifdef LOG_BME_HASH
+            executionHash = calculateExecutionHash(fr, mem[program.result], executionHash);
+            printf("executionHash: %s line: %ld operation: %s result: %ld\n", executionHash.c_str(), i, op2string(program.op).c_str(), program.result);
 #ifdef LOG_TIME
             op_treeGroupMultipol_getGroupProof_time += TimeDiff(t);
             op_treeGroupMultipol_getGroupProof_times++;
->>>>>>> 4c5b7732
 #endif
             break;
         }
@@ -688,15 +621,12 @@
 #ifdef LOG_BME
             printReference(fr, mem[program.result]);
 #endif
-<<<<<<< HEAD
-#ifdef LOG_BME_HASH
-            executionHash = calculateExecutionHash(fr, mem[program.result], executionHash);
-            printf("executionHash: %s line: %ld operation: %s result: %ld\n", executionHash.c_str(), i, op2string(program.op).c_str(), program.result);
-=======
+#ifdef LOG_BME_HASH
+            executionHash = calculateExecutionHash(fr, mem[program.result], executionHash);
+            printf("executionHash: %s line: %ld operation: %s result: %ld\n", executionHash.c_str(), i, op2string(program.op).c_str(), program.result);
 #ifdef LOG_TIME
             op_treeGroup_merkelize_time += TimeDiff(t);
             op_treeGroup_merkelize_times++;
->>>>>>> 4c5b7732
 #endif
             break;
         }
@@ -711,15 +641,12 @@
 #ifdef LOG_BME
             printReference(fr, mem[program.result]);
 #endif
-<<<<<<< HEAD
-#ifdef LOG_BME_HASH
-            executionHash = calculateExecutionHash(fr, mem[program.result], executionHash);
-            printf("executionHash: %s line: %ld operation: %s result: %ld\n", executionHash.c_str(), i, op2string(program.op).c_str(), program.result);
-=======
+#ifdef LOG_BME_HASH
+            executionHash = calculateExecutionHash(fr, mem[program.result], executionHash);
+            printf("executionHash: %s line: %ld operation: %s result: %ld\n", executionHash.c_str(), i, op2string(program.op).c_str(), program.result);
 #ifdef LOG_TIME
             op_treeGroup_root_time += TimeDiff(t);
             op_treeGroup_root_times++;
->>>>>>> 4c5b7732
 #endif
             break;
         }
@@ -734,15 +661,12 @@
 #ifdef LOG_BME
             printReference(fr, mem[program.result]);
 #endif
-<<<<<<< HEAD
-#ifdef LOG_BME_HASH
-            executionHash = calculateExecutionHash(fr, mem[program.result], executionHash);
-            printf("executionHash: %s line: %ld operation: %s result: %ld\n", executionHash.c_str(), i, op2string(program.op).c_str(), program.result);
-=======
+#ifdef LOG_BME_HASH
+            executionHash = calculateExecutionHash(fr, mem[program.result], executionHash);
+            printf("executionHash: %s line: %ld operation: %s result: %ld\n", executionHash.c_str(), i, op2string(program.op).c_str(), program.result);
 #ifdef LOG_TIME
             op_treeGroup_getElementProof_time += TimeDiff(t);
             op_treeGroup_getElementProof_times++;
->>>>>>> 4c5b7732
 #endif
             break;
         }
@@ -757,15 +681,12 @@
 #ifdef LOG_BME
             printReference(fr, mem[program.result]);
 #endif
-<<<<<<< HEAD
-#ifdef LOG_BME_HASH
-            executionHash = calculateExecutionHash(fr, mem[program.result], executionHash);
-            printf("executionHash: %s line: %ld operation: %s result: %ld\n", executionHash.c_str(), i, op2string(program.op).c_str(), program.result);
-=======
+#ifdef LOG_BME_HASH
+            executionHash = calculateExecutionHash(fr, mem[program.result], executionHash);
+            printf("executionHash: %s line: %ld operation: %s result: %ld\n", executionHash.c_str(), i, op2string(program.op).c_str(), program.result);
 #ifdef LOG_TIME
             op_treeGroup_getGroupProof_time += TimeDiff(t);
             op_treeGroup_getGroupProof_times++;
->>>>>>> 4c5b7732
 #endif
             break;
         }
@@ -816,16 +737,10 @@
 #ifdef LOG_BME
             printReference(fr, mem[program.result]);
 #endif
-<<<<<<< HEAD
-#ifdef LOG_BME_HASH
-            executionHash = calculateExecutionHash(fr, mem[program.result], executionHash);
-            printf("executionHash: %s line: %ld operation: %s result: %ld\n", executionHash.c_str(), i, op2string(program.op).c_str(), program.result);
-#endif
-=======
-            executionHash = printExecutionHash(fr, mem[program.result], executionHash);
-            printf("executionHash: %s line: %ld operation: %s result: %ld\n", executionHash.c_str(), i, op2string(program.op).c_str(), program.result);
-
->>>>>>> 4c5b7732
+#ifdef LOG_BME_HASH
+            executionHash = calculateExecutionHash(fr, mem[program.result], executionHash);
+            printf("executionHash: %s line: %ld operation: %s result: %ld\n", executionHash.c_str(), i, op2string(program.op).c_str(), program.result);
+#endif
             break;
         }
         case op_idxArray_get:
@@ -844,15 +759,12 @@
 
             printReference(fr, mem[program.result]);
 #endif
-<<<<<<< HEAD
-#ifdef LOG_BME_HASH
-            executionHash = calculateExecutionHash(fr, mem[program.result], executionHash);
-            printf("executionHash: %s line: %ld operation: %s result: %ld\n", executionHash.c_str(), i, op2string(program.op).c_str(), program.result);
-=======
+#ifdef LOG_BME_HASH
+            executionHash = calculateExecutionHash(fr, mem[program.result], executionHash);
+            printf("executionHash: %s line: %ld operation: %s result: %ld\n", executionHash.c_str(), i, op2string(program.op).c_str(), program.result);
 #ifdef LOG_TIME
             op_idxArray_get_time += TimeDiff(t);
             op_idxArray_get_times++;
->>>>>>> 4c5b7732
 #endif
             break;
         }
@@ -870,15 +782,12 @@
 #ifdef LOG_BME
             printReference(fr, mem[program.result]);
 #endif
-<<<<<<< HEAD
-#ifdef LOG_BME_HASH
-            executionHash = calculateExecutionHash(fr, mem[program.result], executionHash);
-            printf("executionHash: %s line: %ld operation: %s result: %ld\n", executionHash.c_str(), i, op2string(program.op).c_str(), program.result);
-=======
+#ifdef LOG_BME_HASH
+            executionHash = calculateExecutionHash(fr, mem[program.result], executionHash);
+            printf("executionHash: %s line: %ld operation: %s result: %ld\n", executionHash.c_str(), i, op2string(program.op).c_str(), program.result);
 #ifdef LOG_TIME
             op_idx_addMod_time += TimeDiff(t);
             op_idx_addMod_times++;
->>>>>>> 4c5b7732
 #endif
             break;
         }
@@ -894,16 +803,13 @@
             printReference(fr, mem[program.resultH1]);
             printReference(fr, mem[program.resultH2]);
 #endif
-<<<<<<< HEAD
 #ifdef LOG_BME_HASH
             executionHash = calculateExecutionHash(fr, mem[program.resultH1], executionHash);
             executionHash = calculateExecutionHash(fr, mem[program.resultH2], executionHash);
             printf("executionHash: %s line: %ld operation: %s result: %ld\n", executionHash.c_str(), i, op2string(program.op).c_str(), program.result);
-=======
 #ifdef LOG_TIME
             op_calculateH1H2_time += TimeDiff(t);
             op_calculateH1H2_times++;
->>>>>>> 4c5b7732
 #endif
             break;
         }
@@ -936,15 +842,12 @@
 #ifdef LOG_BME
             printReference(fr, mem[program.result]);
 #endif
-<<<<<<< HEAD
-#ifdef LOG_BME_HASH
-            executionHash = calculateExecutionHash(fr, mem[program.result], executionHash);
-            printf("executionHash: %s line: %ld operation: %s result: %ld\n", executionHash.c_str(), i, op2string(program.op).c_str(), program.result);
-=======
+#ifdef LOG_BME_HASH
+            executionHash = calculateExecutionHash(fr, mem[program.result], executionHash);
+            printf("executionHash: %s line: %ld operation: %s result: %ld\n", executionHash.c_str(), i, op2string(program.op).c_str(), program.result);
 #ifdef LOG_TIME
             op_friReduce_time += TimeDiff(t);
             op_friReduce_times++;
->>>>>>> 4c5b7732
 #endif
             break;
         }
@@ -968,15 +871,12 @@
 #ifdef LOG_BME
             printReference(fr, mem[program.result]);
 #endif
-<<<<<<< HEAD
-#ifdef LOG_BME_HASH
-            executionHash = calculateExecutionHash(fr, mem[program.result], executionHash);
-            printf("executionHash: %s line: %ld operation: %s result: %ld\n", executionHash.c_str(), i, op2string(program.op).c_str(), program.result);
-=======
+#ifdef LOG_BME_HASH
+            executionHash = calculateExecutionHash(fr, mem[program.result], executionHash);
+            printf("executionHash: %s line: %ld operation: %s result: %ld\n", executionHash.c_str(), i, op2string(program.op).c_str(), program.result);
 #ifdef LOG_TIME
             op_hash_time += TimeDiff(t);
             op_hash_times++;
->>>>>>> 4c5b7732
 #endif
             break;
         }
