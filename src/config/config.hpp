#ifndef CONFIG_HPP
#define CONFIG_HPP

#include <string>
#include <iostream>
#include <nlohmann/json.hpp>
#include "definitions.hpp"

using namespace std;
using json = nlohmann::json;

class Config
{
public:
    string processID; // UUID assigned to this process instance, i.e. to this zkProver execution

    bool runExecutorServer;
    bool runExecutorClient;
    bool runExecutorClientMultithread;
    bool runStateDBServer;
    bool runStateDBTest;
    bool runAggregatorServer;
    bool runAggregatorClient;

    bool runFileGenBatchProof;              // Proof of 1 batch = Executor + Stark + StarkC12a + Recursive1
    bool runFileGenAggregatedProof;         // Proof of 2 batches = Recursive2 (of the 2 batches StarkC12a)
    bool runFileGenFinalProof;              // Final proof of an aggregated proof = RecursiveF + Groth16 (Snark)
    bool runFileProcessBatch;               // Executor (only main SM)
    bool runFileProcessBatchMultithread;    // Executor (only main SM) in parallel

    bool runKeccakScriptGenerator;
    bool runKeccakTest;
    bool runStorageSMTest;
    bool runBinarySMTest;
    bool runMemAlignSMTest;
    bool runSHA256Test;
    bool runBlakeTest;
    
    bool executeInParallel;
    bool useMainExecGenerated;

    bool saveRequestToFile; // Saves the grpc service request, in text format
    bool saveInputToFile; // Saves the grpc input data, in json format
    bool saveDbReadsToFile; // Saves the grpc input data, including database reads done during execution, in json format
    bool saveDbReadsToFileOnChange; // Same as saveDbReadsToFile, but saving the file at every read (slow, but useful if executor crashes)
    bool saveOutputToFile; // Saves the grpc output data, in json format
    bool saveProofToFile; // Saves the proof, in json format
    bool saveResponseToFile; // Saves the grpc service response, in text format
    bool loadDBToMemCache;
    bool opcodeTracer;
    bool logRemoteDbReads;
    bool logExecutorServerResponses;

    uint16_t proverServerPort;
    uint16_t proverServerMockPort;
    uint64_t proverServerMockTimeout;
    uint16_t proverClientPort;
    string proverClientHost;

    uint16_t executorServerPort;
    bool executorROMLineTraces;
    uint16_t executorClientPort;
    string executorClientHost;

    uint16_t stateDBServerPort;
    string stateDBURL;

    uint16_t aggregatorServerPort;
    uint16_t aggregatorClientPort;
    string aggregatorClientHost;

    string inputFile;
    string inputFile2; // Used as the second input in genAggregatedProof
    string outputPath;
    string rom;
    string zkevmCmPols;
    string c12aCmPols;
    string recursive1CmPols;
    string zkevmConstPols;
    string c12aConstPols;
    string recursive1ConstPols;
    string recursive2ConstPols;
    string recursivefConstPols;
    bool mapConstPolsFile;
    string zkevmConstantsTree;
    string c12aConstantsTree;
    string recursive1ConstantsTree;
    string recursive2ConstantsTree;
    string recursivefConstantsTree;
    bool mapConstantsTreeFile;
    string finalVerkey;
    string zkevmVerifier;
    string recursive1Verifier;
    string recursive2Verifier;
    string recursivefVerifier;
    string recursive2Verkey;    
    string finalVerifier;
    string c12aExec;
    string recursive1Exec;
    string recursive2Exec;
    string finalExec;
    string finalStarkZkey;
    string publicsOutput;
    string proofFile;
    string keccakScriptFile;
    string keccakPolsFile;
    string keccakConnectionsFile;
    string storageRomFile;
    string zkevmStarkInfo;
    string c12aStarkInfo;
    string recursive1StarkInfo;
    string recursive2StarkInfo;
    string recursivefStarkInfo;
    string databaseURL;
    string dbNodesTableName;
    string dbProgramTableName;
    bool dbAsyncWrite;
    uint64_t cleanerPollingPeriod;
    uint64_t requestsPersistence;
    uint64_t maxExecutorThreads;
    uint64_t maxProverThreads;
    uint64_t maxStateDBThreads;
    void load(json &config);
<<<<<<< HEAD
    bool generateProof(void) const { return runProverServer || runFileGenBatchProof || runFileGenAggregatedProof || runFileGenFinalProof || runAggregatorClient; }
=======
    bool generateProof(void) const { return runFileGenBatchProof || runFileGenAggregatedProof || runFileGenFinalProof || runAggregatorClient; }
>>>>>>> f83ba6c2
    void print(void);
};

#endif<|MERGE_RESOLUTION|>--- conflicted
+++ resolved
@@ -121,11 +121,7 @@
     uint64_t maxProverThreads;
     uint64_t maxStateDBThreads;
     void load(json &config);
-<<<<<<< HEAD
-    bool generateProof(void) const { return runProverServer || runFileGenBatchProof || runFileGenAggregatedProof || runFileGenFinalProof || runAggregatorClient; }
-=======
     bool generateProof(void) const { return runFileGenBatchProof || runFileGenAggregatedProof || runFileGenFinalProof || runAggregatorClient; }
->>>>>>> f83ba6c2
     void print(void);
 };
 
