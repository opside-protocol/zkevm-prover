#include <iostream>
#include <vector>
#include <string>
#include <nlohmann/json.hpp>
#include <fstream>
#include <iomanip>
#include <sys/time.h>
#include "ffiasm/fr.hpp"
#include "executor.hpp"
#include "utils.hpp"
#include "config.hpp"
#include "stark_struct.hpp"
#include "pil.hpp"
#include "script.hpp"
#include "mem.hpp"
#include "batchmachine_executor.hpp"
#include "proof2zkin.hpp"
#include "calcwit.hpp"
#include "circom.hpp"
#include "verifier_cpp/main.hpp"
#include "prover.hpp"
#include "server.hpp"

using namespace std;
using json = nlohmann::json;

// bServerMode configures the behavior based on the presence or not of the input.json program argument
// $ zkProver input.json -> bServerMode = false, the program will only process the provided input.json file
// $ zkProver -> bServerMode = true, the program will be a gRPC server waiting for incoming GenProof requests
bool bServerMode = true;

// fractasy@fractasy:~//grpc/cmake/build/third_pgitarty/protobuf$ ./protoc --proto_path=/home/fractasy/git/zkproverc/src/gRPC/proto --cpp_out=/home/fractasy/git/zkproverc/src/gRPC/gen /home/fractasy/git/zkproverc/src/gRPC/proto/zk-prover.proto

int main(int argc, char **argv)
{
    TimerStart(WHOLE_PROCESS);
    TimerStart(PARSE_JSON_FILES);

    /* Check executable input arguments:
       - Input JSON file must contain a set of transactions, and the old and mew states
       - ROM JSON file must contain the program instructions set
       - PIL JSON file must contain the circuit polynomials definition
       - Output JSON file will contain the proof
    */

    const char *pUsage = "Usage: zkprover <input.json> -r <rom.json> -p <main.pil.json> -o <commit.bin> -c <constants.bin> -t <constantstree.bin> -x <starkgen_bmscript.json> -s <stark.json> -v <verifier.dat> -w <witness.wtns> -k <starkverifier_0001.zkey> -f <proof.json>";
    const char *pInputFile = NULL;
    const char *pRomFile = "rom.json";
    const char *pPilFile = "zkevm.pil.json";
    const char *pOutputFile = "commit.bin";
    const char *pConstantsFile = "constants.bin";
    const char *pConstantsTreeFile = "constantstree.bin";
    const char *pScriptFile = "starkgen_bmscript.json";
    const char *pStarkFile = "stark.json";
    const char *pVerifierFile = "verifier.dat";
    const char *pWitnessFile = "witness.wtns";
    const char *pStarkVerifierFile = "starkverifier_0001.zkey";
    const char *pProofFile = "proof.json";

    // Search for mandatory and optional arguments, if any
    for (int i = 1; i < argc; i++)
    {
        // ROM JSON file arguments: "-r <rom.json>" or "-rom <rom.json>"
        if (strcmp(argv[i], "-r") == 0 || strcmp(argv[i], "-rom") == 0)
        {
            i++;
            if (i >= argc)
            {
                cerr << "Error: Missing ROM JSON file name" << endl;
                cout << pUsage << endl;
                exit(-1);
            }
            pRomFile = argv[i];
            continue;
        }
        // PIL JSON file arguments: "-p <main.pil.json>" or "-pil <main.pil.json>"
        else if (strcmp(argv[i], "-p") == 0 || strcmp(argv[i], "-pil") == 0)
        {
            i++;
            if (i >= argc)
            {
                cerr << "Error: Missing PIL JSON file name" << endl;
                cout << pUsage << endl;
                exit(-1);
            }
            pPilFile = argv[i];
            continue;
        }
        // Output JSON file arguments: "-o <proof.json>" or "-output <proof.json>"
        else if (strcmp(argv[i], "-o") == 0 || strcmp(argv[i], "-output") == 0)
        {
            i++;
            if (i >= argc)
            {
                cerr << "Error: Missing output JSON file name" << endl;
                cout << pUsage << endl;
                exit(-1);
            }
            pOutputFile = argv[i];
            continue;
        }
        // Constants JSON file arguments: "-c <constants.json>" or "-constants <constants.json>"
        else if (strcmp(argv[i], "-c") == 0 || strcmp(argv[i], "-constants") == 0)
        {
            i++;
            if (i >= argc)
            {
                cerr << "Error: Missing constants JSON file name" << endl;
                cout << pUsage << endl;
                exit(-1);
            }
            pConstantsFile = argv[i];
            continue;
        }
        // Constants tree JSON file arguments: "-t <constantstree.json>" or "-constantstree <constantstree.json>"
        else if (strcmp(argv[i], "-t") == 0 || strcmp(argv[i], "-constantstree") == 0)
        {
            i++;
            if (i >= argc)
            {
                cerr << "Error: Missing constants tree JSON file name" << endl;
                cout << pUsage << endl;
                exit(-1);
            }
            pConstantsTreeFile = argv[i];
            continue;
        }
        // Script JSON file arguments: "-x <starkgen_bmscript.json>" or "-script <starkgen_bmscript.json>"
        else if (strcmp(argv[i], "-x") == 0 || strcmp(argv[i], "-script") == 0)
        {
            i++;
            if (i >= argc)
            {
                cerr << "Error: Missing script JSON file name" << endl;
                cout << pUsage << endl;
                exit(-1);
            }
            pScriptFile = argv[i];
            continue;
        }
        // Stark tree JSON file arguments: "-s <stark.json>" or "-stark <stark.json>"
        else if (strcmp(argv[i], "-s") == 0 || strcmp(argv[i], "-stark") == 0)
        {
            i++;
            if (i >= argc)
            {
                cerr << "Error: Missing STARK JSON file name" << endl;
                cout << pUsage << endl;
                exit(-1);
            }
            pStarkFile = argv[i];
            continue;
        }
        // Verifier binary file arguments: "-v <verifier.dat>" or "-verifier <verifier.dat>"
        else if (strcmp(argv[i], "-v") == 0 || strcmp(argv[i], "-verifier") == 0)
        {
            i++;
            if (i >= argc)
            {
                cerr << "Error: Missing verifier file name" << endl;
                cout << pUsage << endl;
                exit(-1);
            }
            pVerifierFile = argv[i];
            continue;
        }
        // Witness binary file arguments: "-w <witness.wtns>" or "-witness <witness.wtns>"
        else if (strcmp(argv[i], "-w") == 0 || strcmp(argv[i], "-witness") == 0)
        {
            i++;
            if (i >= argc)
            {
                cerr << "Error: Missing witness file name" << endl;
                cout << pUsage << endl;
                exit(-1);
            }
            pWitnessFile = argv[i];
            continue;
        }
        // STARK verifier binary file arguments: "-k <starkverifier_0001.zkey>" or "-witness <starkverifier_0001.zkey>"
        else if (strcmp(argv[i], "-k") == 0 || strcmp(argv[i], "-starkverifier") == 0)
        {
            i++;
            if (i >= argc)
            {
                cerr << "Error: Missing STARK verifier file name" << endl;
                cout << pUsage << endl;
                exit(-1);
            }
            pStarkVerifierFile = argv[i];
            continue;
        }
        // Proof JSON binary file arguments: "-f <proof.json>" or "-proof <proof.json>"
        else if (strcmp(argv[i], "-f") == 0 || strcmp(argv[i], "-proof") == 0)
        {
            i++;
            if (i >= argc)
            {
                cerr << "Error: Missing proof file name" << endl;
                cout << pUsage << endl;
                exit(-1);
            }
            pProofFile = argv[i];
            continue;
        }
        else if (pInputFile == NULL)
        {
            pInputFile = argv[1];
            continue;
        }
        else
        {
            cerr << "Error: Unrecognized argument: " << argv[i] << endl;
            cout << pUsage << endl;
            exit(-1);
        }
    }

    // If we got the input JSON file argument, disable the server mode and just prove that file
    // Otherwise, input data will be provided via service client
    if (pInputFile != NULL)
    {
        bServerMode = false;
    }

    // Log parsed arguments and/or default file names
    cout << "Input file=" << (bServerMode?"NULL":pInputFile) << endl;
    cout << "ROM file=" << pRomFile << endl;
    cout << "PIL file=" << pPilFile << endl;
    cout << "Output file=" << pOutputFile << endl;
    cout << "Constants file=" << pConstantsFile << endl;
    cout << "Constants tree file=" << pConstantsTreeFile << endl;
    cout << "Script file=" << pScriptFile << endl;
    cout << "STARK file=" << pStarkFile << endl;
    cout << "Verifier file=" << pVerifierFile << endl;
    cout << "Witness file=" << pWitnessFile << endl;
    cout << "STARK verifier file=" << pStarkVerifierFile << endl;
    cout << "Proof file=" << pProofFile << endl;

    // Load and parse input JSON file
    json inputJson;
    if (!bServerMode)
    {
        std::ifstream inputStream(pInputFile);
        if (!inputStream.good())
        {
            cerr << "Error: failed loading input JSON file " << pInputFile << endl;
            exit(-1);
        }
        inputStream >> inputJson;
        inputStream.close();
    }

    // Load and parse ROM JSON file
    std::ifstream romStream(pRomFile);
    if (!romStream.good())
    {
        cerr << "Error: failed loading ROM JSON file " << pRomFile << endl;
        exit(-1);
    }
    json romJson;
    romStream >> romJson;
    romStream.close();

    // Load and parse PIL JSON file
    std::ifstream pilStream(pPilFile);
    if (!pilStream.good())
    {
        cerr << "Error: failed loading PIL JSON file " << pPilFile << endl;
        exit(-1);
    }
    json pilJson;
    pilStream >> pilJson;
    pilStream.close();

    // Load and parse script JSON file
    std::ifstream scriptStream(pScriptFile);
    if (!scriptStream.good())
    {
        cerr << "Error: failed loading script JSON file " << pScriptFile << endl;
        exit(-1);
    }
    json scriptJson;
    scriptStream >> scriptJson;
    scriptStream.close();

    // Output and input file names
    string cmPolsOutputFile(pOutputFile);
    string constPolsInputFile(pConstantsFile);
    string constTreePolsInputFile(pConstantsTreeFile);
    string inputFile(bServerMode?"NULL":pInputFile);
    string starkFile(pStarkFile);
    string verifierFile(pVerifierFile);
    string witnessFile(pWitnessFile);
    string starkVerifierFile(pStarkVerifierFile);
    string proofFile(pProofFile);

    TimerStopAndLog(PARSE_JSON_FILES);

    // This raw FR library has been compiled to implement the curve BN128
    RawFr fr;

#ifdef DEBUG
<<<<<<< HEAD
   BatchMachineExecutor::batchInverseTest(fr);
=======
    BatchMachineExecutor::batchInverseTest(fr);
>>>>>>> b294ac57
#endif

    /*************************/
    /* Parse input pols data */
    /*************************/

    TimerStart(LOAD_POLS_TO_MEMORY);

    // Load PIL JSON file content into memory */
    Pil pil;
    pil.parse(pilJson);

    // Load constant polynomials into memory, and map them to an existing input file containing their values
    Pols constPols;
    constPols.load(pil.constPols);
    constPols.mapToInputFile(constPolsInputFile);

    TimerStopAndLog(LOAD_POLS_TO_MEMORY);

    // Instantiate the ROM
    TimerStart(ROM_LOAD);
    Rom romData;
    romData.load(romJson);
    TimerStopAndLog(ROM_LOAD);

    // Parse Input JSON file
    Input input(fr);
    if (!bServerMode)
    {
        TimerStart(INPUT_LOAD);
        input.load(inputJson);
        TimerStopAndLog(INPUT_LOAD);
    }

    // Parse script JSON file
    TimerStart(SCRIPT_PARSE);
    Script script;
    script.parse(scriptJson);
    TimerStopAndLog(SCRIPT_PARSE);

    // Create the prover
    Prover prover(  fr,
                    romData,
                    script,
                    pil,
                    constPols,
                    cmPolsOutputFile,
                    constTreePolsInputFile,
                    inputFile,
                    starkFile,
                    verifierFile,
                    witnessFile,
                    starkVerifierFile,
                    proofFile );

    if (bServerMode)
    {
        // Create server instance, passing all constant data
        ZkServer server(fr, prover);

        // Run the server
        server.run(); // Internally, it calls prover.prove() for every input data received, in order to generate the proof and return it to the client
    }
    else
    {
        // Call the prover
        TimerStart(PROVE);
        Proof proof;
        prover.prove(input, proof);
        TimerStopAndLog(PROVE);
    }

    // Unload the ROM data
    TimerStart(ROM_UNLOAD);
    romData.unload();
    TimerStopAndLog(ROM_UNLOAD);

    TimerStopAndLog(WHOLE_PROCESS);

    cout << "Done" << endl;
}<|MERGE_RESOLUTION|>--- conflicted
+++ resolved
@@ -301,13 +301,8 @@
     RawFr fr;
 
 #ifdef DEBUG
-<<<<<<< HEAD
-   BatchMachineExecutor::batchInverseTest(fr);
-=======
     BatchMachineExecutor::batchInverseTest(fr);
->>>>>>> b294ac57
 #endif
-
     /*************************/
     /* Parse input pols data */
     /*************************/
