#include <fstream>
#include <iostream>
#include <iomanip>
#include <uuid/uuid.h>
#include <sys/mman.h>
#include <sys/stat.h>
#include <fcntl.h>
#include <sys/types.h>
#include <unistd.h>
#include "utils.hpp"
#include "scalar.hpp"
#include <openssl/md5.h>
#include <execinfo.h>

using namespace std;

void printRegs(Context &ctx)
{
    cout << "Registers:" << endl;
    printReg(ctx, "A7", ctx.pols.A7[*ctx.pStep]);
    printReg(ctx, "A6", ctx.pols.A6[*ctx.pStep]);
    printReg(ctx, "A5", ctx.pols.A5[*ctx.pStep]);
    printReg(ctx, "A4", ctx.pols.A4[*ctx.pStep]);
    printReg(ctx, "A3", ctx.pols.A3[*ctx.pStep]);
    printReg(ctx, "A2", ctx.pols.A2[*ctx.pStep]);
    printReg(ctx, "A1", ctx.pols.A1[*ctx.pStep]);
    printReg(ctx, "A0", ctx.pols.A0[*ctx.pStep]);
    printReg(ctx, "B7", ctx.pols.B7[*ctx.pStep]);
    printReg(ctx, "B6", ctx.pols.B6[*ctx.pStep]);
    printReg(ctx, "B5", ctx.pols.B5[*ctx.pStep]);
    printReg(ctx, "B4", ctx.pols.B4[*ctx.pStep]);
    printReg(ctx, "B3", ctx.pols.B3[*ctx.pStep]);
    printReg(ctx, "B2", ctx.pols.B2[*ctx.pStep]);
    printReg(ctx, "B1", ctx.pols.B1[*ctx.pStep]);
    printReg(ctx, "B0", ctx.pols.B0[*ctx.pStep]);
    printReg(ctx, "C7", ctx.pols.C7[*ctx.pStep]);
    printReg(ctx, "C6", ctx.pols.C6[*ctx.pStep]);
    printReg(ctx, "C5", ctx.pols.C5[*ctx.pStep]);
    printReg(ctx, "C4", ctx.pols.C4[*ctx.pStep]);
    printReg(ctx, "C3", ctx.pols.C3[*ctx.pStep]);
    printReg(ctx, "C2", ctx.pols.C2[*ctx.pStep]);
    printReg(ctx, "C1", ctx.pols.C1[*ctx.pStep]);
    printReg(ctx, "C0", ctx.pols.C0[*ctx.pStep]);
    printReg(ctx, "D7", ctx.pols.D7[*ctx.pStep]);
    printReg(ctx, "D6", ctx.pols.D6[*ctx.pStep]);
    printReg(ctx, "D5", ctx.pols.D5[*ctx.pStep]);
    printReg(ctx, "D4", ctx.pols.D4[*ctx.pStep]);
    printReg(ctx, "D3", ctx.pols.D3[*ctx.pStep]);
    printReg(ctx, "D2", ctx.pols.D2[*ctx.pStep]);
    printReg(ctx, "D1", ctx.pols.D1[*ctx.pStep]);
    printReg(ctx, "D0", ctx.pols.D0[*ctx.pStep]);
    printReg(ctx, "E7", ctx.pols.E7[*ctx.pStep]);
    printReg(ctx, "E6", ctx.pols.E6[*ctx.pStep]);
    printReg(ctx, "E5", ctx.pols.E5[*ctx.pStep]);
    printReg(ctx, "E4", ctx.pols.E4[*ctx.pStep]);
    printReg(ctx, "E3", ctx.pols.E3[*ctx.pStep]);
    printReg(ctx, "E2", ctx.pols.E2[*ctx.pStep]);
    printReg(ctx, "E1", ctx.pols.E1[*ctx.pStep]);
    printReg(ctx, "E0", ctx.pols.E0[*ctx.pStep]);
    printReg(ctx, "SR7", ctx.pols.SR7[*ctx.pStep]);
    printReg(ctx, "SR6", ctx.pols.SR6[*ctx.pStep]);
    printReg(ctx, "SR5", ctx.pols.SR5[*ctx.pStep]);
    printReg(ctx, "SR4", ctx.pols.SR4[*ctx.pStep]);
    printReg(ctx, "SR3", ctx.pols.SR3[*ctx.pStep]);
    printReg(ctx, "SR2", ctx.pols.SR2[*ctx.pStep]);
    printReg(ctx, "SR1", ctx.pols.SR1[*ctx.pStep]);
    printReg(ctx, "SR0", ctx.pols.SR0[*ctx.pStep]);
    printReg(ctx, "CTX", ctx.pols.CTX[*ctx.pStep]);
    printReg(ctx, "SP", ctx.pols.SP[*ctx.pStep]);
    printReg(ctx, "PC", ctx.pols.PC[*ctx.pStep]);
    printReg(ctx, "MAXMEM", ctx.pols.MAXMEM[*ctx.pStep]);
    printReg(ctx, "GAS", ctx.pols.GAS[*ctx.pStep]);
    printReg(ctx, "zkPC", ctx.pols.zkPC[*ctx.pStep]);
    Goldilocks::Element step;
    step = ctx.fr.fromU64(*ctx.pStep);
    printReg(ctx, "STEP", step, false, true);
#ifdef LOG_FILENAME
    cout << "File: " << ctx.fileName << " Line: " << ctx.line << endl;
#endif
}

void printVars(Context &ctx)
{
    cout << "Variables:" << endl;
    uint64_t i = 0;
    for (map<string, mpz_class>::iterator it = ctx.vars.begin(); it != ctx.vars.end(); it++)
    {
        cout << "i: " << i << " varName: " << it->first << " fe: " << it->second.get_str(16) << endl;
        i++;
    }
}

string printFea(Context &ctx, Fea &fea)
{
    return       ctx.fr.toString(fea.fe7, 16) +
           ":" + ctx.fr.toString(fea.fe6, 16) +
           ":" + ctx.fr.toString(fea.fe5, 16) +
           ":" + ctx.fr.toString(fea.fe4, 16) +
           ":" + ctx.fr.toString(fea.fe3, 16) +
           ":" + ctx.fr.toString(fea.fe2, 16) +
           ":" + ctx.fr.toString(fea.fe1, 16) +
           ":" + ctx.fr.toString(fea.fe0, 16);
}

void printMem(Context &ctx)
{
    cout << "Memory:" << endl;
    uint64_t i = 0;
    for (map<uint64_t, Fea>::iterator it = ctx.mem.begin(); it != ctx.mem.end(); it++)
    {
        mpz_class addr(it->first);
        cout << "i: " << i << " address:" << addr.get_str(16) << " ";
        cout << printFea(ctx, it->second);
        cout << endl;
        i++;
    }
}

#ifdef USE_LOCAL_STORAGE
void printStorage(Context &ctx)
{
    uint64_t i = 0;
    for (map<Goldilocks::Element, mpz_class, CompareFe>::iterator it = ctx.sto.begin(); it != ctx.sto.end(); it++)
    {
        Goldilocks::Element fe = it->first;
        mpz_class scalar = it->second;
        cout << "Storage: " << i << " fe: " << ctx.fr.toString(fe, 16) << " scalar: " << scalar.get_str(16) << endl;
    }
}
#endif

void printReg(Context &ctx, string name, Goldilocks::Element &fe, bool h, bool bShort)
{
    cout << "    Register: " << name << " Value: " << ctx.fr.toString(fe, 16) << endl;
}

void printU64(Context &ctx, string name, uint64_t v)
{
    cout << "    U64: " << name << ":" << v << endl;
}

void printU32(Context &ctx, string name, uint32_t v)
{
    cout << "    U32: " << name << ":" << v << endl;
}

void printU16(Context &ctx, string name, uint16_t v)
{
    cout << "    U16: " << name << ":" << v << endl;
}

void printBa(uint8_t * pData, uint64_t dataSize, string name)
{
    cout << name << " = ";
    for (uint64_t k=0; k<dataSize; k++)
    {
        cout << byte2string(pData[k]) << ":";
    }
    cout << endl;
}

void printBits(uint8_t * pData, uint64_t dataSize, string name)
{
    cout << name << " = ";
    for (uint64_t k=0; k<dataSize/8; k++)
    {
        uint8_t byte;
        bits2byte(pData+k*8, byte);
        cout << byte2string(byte) << ":";
    }
    cout << endl;
}

void printCallStack (void)
{
    void *callStack[100];
    size_t callStackSize = backtrace(callStack, 100);
    char **callStackSymbols = backtrace_symbols(callStack, callStackSize);
<<<<<<< HEAD
    cout << "Call stack:" << endl;
=======
    cout << "CALL STACK" << endl;
>>>>>>> 3b22e4f3
    for (uint64_t i=0; i<callStackSize; i++)
    {
        cout << i << ": call=" << callStackSymbols[i] << endl;
    }
<<<<<<< HEAD
    free(callStackSymbols);
}

void exitProcess(void)
{
    printCallStack();
=======
    cout << endl;
    free(callStackSymbols);
}

void printMemoryInfo()
{
    cout << "MEMORY INFO" << endl;
    
    vector<string> labels {"MemTotal:", "MemFree:", "MemAvailable:", "Buffers:", "Cached:", "SwapCached:", "SwapTotal:", "SwapFree:"};
	constexpr double factorMB = 1024;
	
	ifstream meminfo = ifstream{"/proc/meminfo"};
	if(!meminfo.good()){
        cout << "Failed to get memory info" << endl;
	}
	string line, label;
	uint64_t value; 
	while(getline(meminfo, line))
	{		
		stringstream ss{line};	
		ss >> label >> value;
		if (find(labels.begin(), labels.end(), label) != labels.end()) {
			cout << left << setw (15) << label << right << setw(15) << (value/factorMB) << " MB" << endl;
        }   
	} 
    meminfo.close();

    cout << endl;       
}

void printProcessInfo()
{
    cout << "PROCESS INFO" << endl;

    ifstream stat ("/proc/self/stat",ios_base::in);
	if(!stat.good()){
        cout << "Failed to get process stat info" << endl;
	}
    
    string comm, state, ppid, pgrp, session, tty_nr;
    string tpgid, flags, minflt, cminflt, majflt, cmajflt;
    string cutime, cstime, priority, nice;
    string itrealvalue, starttime;

    int pid;
    unsigned long utime, stime, vsize;
    long rss, numthreads;

    stat >> pid >> comm >> state >> ppid >> pgrp >> session >> tty_nr
                >> tpgid >> flags >> minflt >> cminflt >> majflt >> cmajflt
                >> utime >> stime >> cutime >> cstime >> priority >> nice
                >> numthreads >> itrealvalue >> starttime >> vsize >> rss;

    stat.close();

    cout << left << setw (15) << "Pid: "         << right << setw(15) << pid << endl;
    cout << left << setw (15) << "User time: "   << right << setw(15) << utime/sysconf(_SC_CLK_TCK) << " s" << endl;
    cout << left << setw (15) << "Kernel time: " << right << setw(15) << stime/sysconf(_SC_CLK_TCK) << " s" << endl;
    cout << left << setw (15) << "Total time: "  << right << setw(15) << utime/sysconf(_SC_CLK_TCK)+stime/sysconf(_SC_CLK_TCK) << " s" << endl;
    cout << left << setw (15) << "Num threads: " << right << setw(15) << numthreads << endl;
    cout << left << setw (15) << "Virtual mem: " << right << setw(15) << vsize / 1024 / 1024 << " MB" << endl; 
    cout << endl;
}

void exitProcess(void)
{
    printCallStack();
    printMemoryInfo();
    printProcessInfo();
>>>>>>> 3b22e4f3
    exit(-1);
}

string getTimestamp (void)
{
    struct timeval tv;
    gettimeofday(&tv, NULL);
    char tmbuf[64], buf[256];
    strftime(tmbuf, sizeof(tmbuf), "%Y%m%d_%H%M%S", gmtime(&tv.tv_sec));
    snprintf(buf, sizeof(buf), "%s_%06ld", tmbuf, tv.tv_usec);
    return buf;
}

string getUUID (void)
{
    char uuidString[37];
    uuid_t uuid;
    uuid_generate(uuid);
    uuid_unparse(uuid, uuidString);
    return uuidString;
}

void json2file(const json &j, const string &fileName)
{
    ofstream outputStream(fileName);
    if (!outputStream.good())
    {
        cerr << "Error: json2file() failed creating output JSON file " << fileName << endl;
        exitProcess();
    }
    outputStream << setw(4) << j << endl;
    outputStream.close();
}

void file2json(const string &fileName, json &j)
{
    std::ifstream inputStream(fileName);
    if (!inputStream.good())
    {
        cerr << "Error: file2json() failed loading input JSON file " << fileName << endl;
        exitProcess();
    }
    inputStream >> j;
    inputStream.close();
}

void * mapFileInternal (const string &fileName, uint64_t size, bool bOutput, bool bMapInputFile)
{
    // If input, check the file size is the same as the expected polsSize
    if (!bOutput)
    {
        struct stat sb;
        if ( lstat(fileName.c_str(), &sb) == -1)
        {
            cerr << "Error: mapFile() failed calling lstat() of file " << fileName << endl;
            exitProcess();
        }
        if ((uint64_t)sb.st_size != size)
        {
            cerr << "Error: mapFile() found size of file " << fileName << " to be " << sb.st_size << " B instead of " << size << " B" << endl;
            exitProcess();
        }
    }

    // Open the file withe the proper flags
    int oflags;
    if (bOutput) oflags = O_CREAT|O_RDWR|O_TRUNC;
    else         oflags = O_RDWR;
    int fd = open(fileName.c_str(), oflags, 0666);
    if (fd < 0)
    {
        cerr << "Error: mapFile() failed opening file: " << fileName << endl;
        exitProcess();
    }

    // If output, extend the file size to the required one
    if (bOutput)
    {
        // Seek the last byte of the file
        int result = lseek(fd, size-1, SEEK_SET);
        if (result == -1)
        {
            cerr << "Error: mapFile() failed calling lseek() of file: " << fileName << endl;
            exitProcess();
        }

        // Write a 0 at the last byte of the file, to set its size; content is all zeros
        result = write(fd, "", 1);
        if (result < 0)
        {
            cerr << "Error: mapFile() failed calling write() of file: " << fileName << endl;
            exitProcess();
        }
    }

    // Map the file into memory
    void * pAddress;
    pAddress = (uint8_t *)mmap( NULL, size, PROT_READ|PROT_WRITE, MAP_SHARED, fd, 0);
    if (pAddress == MAP_FAILED)
    {
        cerr << "Error: mapFile() failed calling mmap() of file: " << fileName << endl;
        exitProcess();
    }
    close(fd);

    
    // If mapped memory is wanted, then we are done
    if (bMapInputFile) return pAddress;

    // Allocate memory
    void * pMemAddress = malloc(size);
    if (pMemAddress == NULL)
    {
        cerr << "Error: mapFile() failed calling malloc() of size: " << size << endl;
        exitProcess();
    }

    // Copy file contents into memory
    memcpy(pMemAddress, pAddress, size);

    // Unmap file content from memory
    unmapFile(pAddress, size);

    return pMemAddress;
}

void * mapFile (const string &fileName, uint64_t size, bool bOutput)
{
    return mapFileInternal(fileName, size, bOutput, true);
}

void * copyFile (const string &fileName, uint64_t size)
{
    return mapFileInternal(fileName, size, false, false);
}

void unmapFile (void * pAddress, uint64_t size)
{
    int err = munmap(pAddress, size);
    if (err != 0)
    {
        cerr << "Error: unmapFile() failed calling munmap() of address=" << pAddress << " size=" << size << endl;
        exitProcess();
    }
}<|MERGE_RESOLUTION|>--- conflicted
+++ resolved
@@ -176,23 +176,11 @@
     void *callStack[100];
     size_t callStackSize = backtrace(callStack, 100);
     char **callStackSymbols = backtrace_symbols(callStack, callStackSize);
-<<<<<<< HEAD
-    cout << "Call stack:" << endl;
-=======
     cout << "CALL STACK" << endl;
->>>>>>> 3b22e4f3
     for (uint64_t i=0; i<callStackSize; i++)
     {
         cout << i << ": call=" << callStackSymbols[i] << endl;
     }
-<<<<<<< HEAD
-    free(callStackSymbols);
-}
-
-void exitProcess(void)
-{
-    printCallStack();
-=======
     cout << endl;
     free(callStackSymbols);
 }
@@ -262,7 +250,6 @@
     printCallStack();
     printMemoryInfo();
     printProcessInfo();
->>>>>>> 3b22e4f3
     exit(-1);
 }
 
