--- conflicted
+++ resolved
@@ -65,8 +65,7 @@
         r = R_DB_KEY_NOT_FOUND;
     }
 
-<<<<<<< HEAD
-#ifdef LOG_DB
+#ifdef LOG_DB_READ
     cout << "Database::read()" << endl;
     if (r != R_SUCCESS) cout << "  ERROR=" << r << " (" << result2string(r) << ")" << endl;
     cout << "  key=" << key << endl;
@@ -74,13 +73,6 @@
     for (uint64_t i = 0; i < value.size(); i++)
         cout << fr.toString(value[i], 16) << ":";
     cout << endl;    
-=======
-#ifdef LOG_DB_READ
-        cout << "Database::read() key=" << key << " value=";
-        for (uint64_t i = 0; i < value.size(); i++)
-            cout << fr.toString(value[i], 16) << ":";
-        cout << endl;        
->>>>>>> 55bb5390
 #endif    
 
     return r;
@@ -112,8 +104,7 @@
         dbNew[key] = value;
     }
 
-<<<<<<< HEAD
-#ifdef LOG_DB
+#ifdef LOG_DB_WRITE
     cout << "Database::write()" << endl;
     if (r != R_SUCCESS) cout << "  ERROR=" << r << " (" << result2string(r) << ")" << endl;
     cout << "  key=" << key << endl;
@@ -122,13 +113,6 @@
         cout << fr.toString(value[i], 16) << ":";
     cout << endl;    
     cout << "  persistent=" << persistent << endl;    
-=======
-#ifdef LOG_DB_WRITE
-        cout << "Database::write() key=" << key << " value=";
-        for (uint64_t i = 0; i < value.size(); i++)
-            cout << fr.toString(value[i], 16) << ":";
-        cout << endl;        
->>>>>>> 55bb5390
 #endif      
 
     return R_SUCCESS;
