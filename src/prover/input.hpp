#ifndef INPUT_HPP
#define INPUT_HPP

#include <nlohmann/json.hpp>
#include <gmpxx.h>
#include "config.hpp"
#include "public_inputs.hpp"
#include "goldilocks_base_field.hpp"
#include "compare_fe.hpp"
#include "database.hpp"
#include "zkresult.hpp"

using json = nlohmann::json;

// Max keccak SM capacity is: (2^23)÷158418=52,952366524=52, 52×136×9=63648
// We keep a security margin for other small keccaks, padding bytes, etc. = 60000
// This max length is checked in preprocessTxs()
#define MAX_BATCH_L2_DATA_SIZE (60000)

class Input
{
    Goldilocks &fr;
<<<<<<< HEAD
    void db2json (json &input, const DatabaseMap::MTMap &db, string name) const;
    void contractsBytecode2json (json &input, const DatabaseMap::ProgramMap &contractsBytecode, string name) const;
=======
    void db2json (json &input, const std::map<string, vector<Goldilocks::Element>> &db, string name) const;
    void contractsBytecode2json (json &input, const std::map<string, vector<uint8_t>> &contractsBytecode, string name) const;
    void db2json (json &input, const std::unordered_map<string, vector<Goldilocks::Element>> &db, string name) const;
    void contractsBytecode2json (json &input, const std::unordered_map<string, vector<uint8_t>> &contractsBytecode, string name) const;
>>>>>>> 40af1b49

public:
    PublicInputs publicInputs;
    string globalExitRoot;
    string batchL2Data;
    uint64_t txsLen;
    mpz_class batchHashData;
    mpz_class globalHash; // Used by executor, not by gRPC server
    string from; // Used for unsigned transactions

    // These fields are only used if this is an executor process batch
    bool bUpdateMerkleTree; // if true, save DB writes to SQL database
    bool bNoCounters; // if true, do not increase counters nor limit evaluations
    string txHashToGenerateExecuteTrace; // return execute traces of this tx
    string txHashToGenerateCallTrace; // return call traces of this tx

    // Constructor
    Input (Goldilocks &fr) :
        fr(fr),
        txsLen(0),
        bUpdateMerkleTree(true),
        bNoCounters(false) {};

    // Loads the input object data from a JSON object
    zkresult load (json &input);

    // Saves the input object data into a JSON object
    void save (json &input) const;
    void save (json &input, DatabaseMap &dbReadLog) const;

private:
    void loadGlobals      (json &input);
    void saveGlobals      (json &input) const;

public:
<<<<<<< HEAD
    //map< Goldilocks::Element, vector<Goldilocks::Element>, CompareFe > db; // This is in fact a map<fe,fe[16]>
    DatabaseMap::MTMap db;
    DatabaseMap::ProgramMap contractsBytecode;
=======
    unordered_map< string, vector<Goldilocks::Element> > db;
    unordered_map< string, vector<uint8_t> > contractsBytecode;
>>>>>>> 40af1b49
    void loadDatabase     (json &input);
    void saveDatabase     (json &input) const;
    void saveDatabase     (json &input, DatabaseMap &dbReadLog) const;
    zkresult preprocessTxs(void);
};

#endif<|MERGE_RESOLUTION|>--- conflicted
+++ resolved
@@ -20,15 +20,8 @@
 class Input
 {
     Goldilocks &fr;
-<<<<<<< HEAD
     void db2json (json &input, const DatabaseMap::MTMap &db, string name) const;
     void contractsBytecode2json (json &input, const DatabaseMap::ProgramMap &contractsBytecode, string name) const;
-=======
-    void db2json (json &input, const std::map<string, vector<Goldilocks::Element>> &db, string name) const;
-    void contractsBytecode2json (json &input, const std::map<string, vector<uint8_t>> &contractsBytecode, string name) const;
-    void db2json (json &input, const std::unordered_map<string, vector<Goldilocks::Element>> &db, string name) const;
-    void contractsBytecode2json (json &input, const std::unordered_map<string, vector<uint8_t>> &contractsBytecode, string name) const;
->>>>>>> 40af1b49
 
 public:
     PublicInputs publicInputs;
@@ -64,14 +57,9 @@
     void saveGlobals      (json &input) const;
 
 public:
-<<<<<<< HEAD
     //map< Goldilocks::Element, vector<Goldilocks::Element>, CompareFe > db; // This is in fact a map<fe,fe[16]>
     DatabaseMap::MTMap db;
     DatabaseMap::ProgramMap contractsBytecode;
-=======
-    unordered_map< string, vector<Goldilocks::Element> > db;
-    unordered_map< string, vector<uint8_t> > contractsBytecode;
->>>>>>> 40af1b49
     void loadDatabase     (json &input);
     void saveDatabase     (json &input) const;
     void saveDatabase     (json &input, DatabaseMap &dbReadLog) const;
